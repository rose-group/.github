name: Maven Prepare Release

## Step:
## 1. Create release branch in local
## 2. mvn release:prepare release:clean
## 3. Delete release branch
## 4. push tag -> trigger release workflow

on:
  workflow_call:
    inputs:
      current-version:
        description: "Release version"
        required: true
        type: string
        default: "0.0.1"
      next-version:
        description: "Next version"
        required: true
        type: string
        default: "0.0.2-SNAPSHOT"


  workflow_dispatch:
    inputs:
      current-version:
        description: "Release version"
        required: true
        type: string
        default: "0.0.1"
      next-version:
        description: "Next version"
        required: true
        type: string
        default: "0.0.2-SNAPSHOT"

env:
  MAVEN_ARGS: -B -U -ntp

jobs:
  build:
    runs-on: ubuntu-latest
    steps:
      - name: Set environment variables
        run: |
          echo "CURRENT_VERSION=${DISPATCH_CURRENT_VERSION}" >> $GITHUB_ENV
          echo "NEXT_VERSION=${DISPATCH_NEXT_VERSION}" >> $GITHUB_ENV
        env:
          DISPATCH_CURRENT_VERSION: ${{ inputs.current-version }}
          DISPATCH_NEXT_VERSION: ${{ inputs.next-version }}

      - name: Validate version
        if: contains(env.CURRENT_VERSION, 'SNAPSHOT')
        run: |
          echo '::error::Cannot release a SNAPSHOT version.'
          exit 1

      - name: Checkout Source
        uses: actions/checkout@v4

      - name: Configure Git User
        run: |
          git config --global user.name "github-actions"
          git config --global user.email "github-actions@users.noreply.github.com"

      - name: Get version
        run: |
          VERSION=$( mvn help:evaluate -Dexpression=project.version -q -DforceStdout )
          echo "VERSION=$VERSION"
<<<<<<< HEAD
          if [[ $VERSION != *-SNAPSHOT ]]; then
            echo '::error::You don't have a SNAPSHOT project in the reactor projects list.'
=======
          if [[ $VERSION == *-SNAPSHOT ]]; then
            echo '::error::Cannot release a SNAPSHOT version.'
>>>>>>> fe079f94
            exit 1
          fi

      - name: Build Prepare Release with Maven
        timeout-minutes: 120
        run: |
          BRANCH=$(git rev-parse --abbrev-ref HEAD)

          git checkout -b "release-$CURRENT_VERSION"

          mvn release:prepare -DreleaseVersion=$CURRENT_VERSION -DdevelopmentVersion=$NEXT_VERSION
          mvn release:clean

          git push origin "release-$CURRENT_VERSION"

          git checkout $BRANCH

          git branch -D "release-$CURRENT_VERSION"

          git push --tags<|MERGE_RESOLUTION|>--- conflicted
+++ resolved
@@ -67,13 +67,8 @@
         run: |
           VERSION=$( mvn help:evaluate -Dexpression=project.version -q -DforceStdout )
           echo "VERSION=$VERSION"
-<<<<<<< HEAD
           if [[ $VERSION != *-SNAPSHOT ]]; then
-            echo '::error::You don't have a SNAPSHOT project in the reactor projects list.'
-=======
-          if [[ $VERSION == *-SNAPSHOT ]]; then
-            echo '::error::Cannot release a SNAPSHOT version.'
->>>>>>> fe079f94
+            echo "::error::You don't have a SNAPSHOT project in the projects list."
             exit 1
           fi
 
