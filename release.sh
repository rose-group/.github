#!/bin/bash

<<<<<<< HEAD
# Release Script - Automates the Maven project release process
# Features: Version management, Changelog generation, Git operations, GitLab integration

set -e

# === COLOR DEFINITIONS ===
declare -r RED='\033[0;31m'
declare -r GREEN='\033[0;32m'
declare -r YELLOW='\033[0;33m'
declare -r BLUE='\033[0;34m'
declare -r CYAN='\033[0;36m'
declare -r BOLD='\033[1m'
declare -r RESET='\033[0m'

# === ICONS ===
declare -r ICON_SUCCESS="✅"
declare -r ICON_ERROR="❌"
declare -r ICON_WARNING="⚠️"
declare -r ICON_ROCKET="🚀"
declare -r ICON_TAG="🏷️"
declare -r ICON_DOC="📝"

# === CONFIGURATION ===
declare -ra COMMIT_TYPES=("feat" "fix" "docs" "style" "refactor" "perf" "test" "build" "ci" "chore" "revert")
declare -ra CHANGELOG_HEADERS=("✨ Features" "🐛 Bug Fixes" "📝 Documentation" "🎨 Code Style" "🔨 Code Refactoring" "⚡️ Performance Improvements" "✅ Tests" "📦 Build System" "🤖 Continuous Integration" "🧹 Chores" "⏪ Reverts")

# === GLOBAL VARIABLES ===
declare NEW_VERSION=""
declare PERFORM_CHANGELOG=false
declare DRY_RUN=false
declare ALLOW_DIRTY=false
declare CHANGELOG_MODE="latest"
declare CURRENT_BRANCH=""
declare CURRENT_VERSION=""
declare GITLAB_PROJECT_ID=""
declare GITLAB_TOKEN=""
declare GITLAB_HOST=""

# === UTILITY FUNCTIONS ===
log() {
    local level="$1"
    shift
    case "$level" in
        "info") echo -e "$*" ;;
        "success") echo -e "${GREEN}${ICON_SUCCESS}${RESET} $*" ;;
        "warning") echo -e "${YELLOW}${BOLD} $*${RESET}" ;;
        "error") echo -e "${RED}${ICON_ERROR} $*${RESET}" >&2 ;;
        "header") echo -e "\n${BLUE}${BOLD}$*${RESET}" ;;
    esac
}

separator() {
    echo -e "${CYAN}$(printf '%*s' 60 | tr ' ' '=')${RESET}"
}

execute() {
    local cmd="$1"
    if [ "$DRY_RUN" = true ]; then
        echo -e "${YELLOW}[DRY RUN]${RESET} ${BOLD}$cmd${RESET}"
        return 0
    fi

    if ! eval "$cmd"; then
        log error "Command failed: $cmd"
        exit 1
    fi
}

# === VERSION MANAGEMENT ===
=======
# A script to automate the release process of a maven project.
# It handles version updates, changelog generation, git tagging, and maven deployment.

# 确保脚本在错误时退出
set -e

# --- Bash check ---
# This script uses features specific to the Bash shell, like '[[...]]' and arrays.
# It will not run correctly with other shells, like 'sh' or 'dash'.
# This check ensures we're running with Bash and provides a helpful error if not.
if [ -z "$BASH_VERSION" ]; then
    printf "Error: This script must be run with Bash, not sh.\n" >&2
    printf "To run it, please use: 'bash %s' or make it executable and run './%s'\n" "$0" "$0" >&2
    exit 1
fi

# -- Cleanup on Exit --
cleanup() {
    if [ -n "$TEMP_LOG" ] && [ -f "$TEMP_LOG" ]; then
        printf "${COLOR_BLUE}Cleaning up temporary files...${COLOR_RESET}\n"
        rm -f "$TEMP_LOG"
    fi
}
trap cleanup EXIT

# --- Color Definitions ---
COLOR_GREEN='\033[0;32m'
COLOR_RESET='\033[0m'
COLOR_RED='\033[0;31m'
COLOR_YELLOW='\033[0;33m'
COLOR_BLUE='\033[0;34m'
COLOR_BOLD='\033[1m'
COLOR_CYAN='\033[0;36m'
COLOR_YELLOW_BG='\033[43m'
COLOR_BLACK='\033[30m'

# -- Configuration --
# Define the mapping from commit type to changelog section header.
# These arrays must have the same number of elements.
C_TYPE_KEYS=("feat" "fix" "docs" "style" "refactor" "perf" "test" "build" "ci" "chore" "revert")
C_TYPE_VALUES=("✨ Features" "🐛 Bug Fixes" "📝 Documentation" "🎨 Code Style" "🔨 Code Refactoring" "⚡️ Performance Improvements" "✅ Tests" "📦 Build System" "🤖 Continuous Integration" "🧹 Chores" "⏪ Reverts")

# Branch configuration
RELEASE_BRANCH="feature/4.2.11-master"

# -- Global Variables --
NEW_VERSION=""
NEXT_SNAPSHOT_VERSION=""
VERSION_MODE=""
PERFORM_DEPLOY=false
PERFORM_RELEASE=false
PERFORM_TAG=false
PERFORM_CENTRAL_DEPLOY=false
PERFORM_GHPAGES_DEPLOY=false
PERFORM_CHANGELOG=false
DRY_RUN=false
ALLOW_DIRTY=false
REPO_TYPE=""
REPO_HOST=""
GITLAB_PROJECT_PATH_ENCODED=""
CURRENT_BRANCH=""
CURRENT_VERSION=""
CHANGELOG_MODE=""
SPECIFIC_VERSION=""
PROJECT_ROOT=""

# 执行命令或在试运行模式下打印命令
execute() {
    local cmd="$1"

    if [ "$DRY_RUN" = true ]; then
        printf "${COLOR_YELLOW}[DRY RUN] ==> ${COLOR_BOLD}%s${COLOR_RESET}\n" "$cmd"
        return
    fi
    
    # Temporarily disable 'exit on error' to handle errors manually
    set +e
    eval "$cmd"
    local exit_code=$?
    set -e

    if [ $exit_code -ne 0 ]; then
        printf "${COLOR_RED}Error: Command failed with exit code %s: %s${COLOR_RESET}\n" "$exit_code" "$cmd" >&2
        exit $exit_code
    fi
}

# 打印用法
usage() {
    printf "Usage: %s [options]\n" "$0"
    printf "\n"
    printf "Version Options (at least one is required):\n"
    printf "  <major|minor|patch>       Increment the version number automatically.\n"
    printf "  -v, --version <version>   Specify the exact version number for the release.\n"
    printf "\n"
    printf "Control Options:\n"
    printf "  -c, --changelog <mode>    Generate a changelog. Mode can be 'latest' or 'all'.\n"
    printf "  -t, --tag                 Create a git tag for the release.\n"
    printf "  -r, --release               Create a release on GitLab/GitHub.\n"
    printf "  -d, --deploy               Build and deploy artifacts.\n"
    printf "  -P, --central               Used with --deploy to publish to Maven Central via 'release' profile.\n"
    printf "  -g, --gh-pages              Build and deploy the maven site to the gh-pages branch (GitHub only).\n"
    printf "  -n, --dry-run              Simulate the release process without making any actual changes.\n"
    printf "  -a, --allow-dirty          Allow the script to run even with uncommitted changes.\n"
    printf "  -h, --help                 Show this help message.\n"
    printf "\n"
    printf "Examples:\n"
    printf "  # Release the current snapshot version (e.g. 4.2.11-SNAPSHOT -> 4.2.11)\n"
    printf "  bash $0\n"
    printf "\n"
    printf "  # Perform a patch release (e.g. 4.2.11-SNAPSHOT -> 4.2.12)\n"
    printf "  bash $0 -v patch\n"
    printf "\n"
    printf "  # Perform a major release with deploy and tag\n"
    printf "  bash $0 -v major -d -t\n"
    printf "\n"
    printf "  # Release a specific version\n"
    printf "  bash $0 -v 4.2.12 -r -t\n"
    printf "\n"
    printf "  # Print the full changelog and exit\n"
    printf "  bash $0 -c all\n"
    exit 0
}

# 计算下一个版本
calculate_next_version_from_base() {
    local release_type="$1"
    local base_version="$2"

    local major minor patch
    IFS='.' read -r major minor patch <<< "$base_version"

    case "$release_type" in
        major)
            major=$((major + 1))
            minor=0
            patch=0
            ;;
        minor)
            minor=$((minor + 1))
            patch=0
            ;;
        patch)
            patch=$((patch + 1))
            ;;
    esac

    NEW_VERSION="$major.$minor.$patch"
}

# 从发布版本计算下一个快照版本
calculate_next_snapshot_version() {
    local release_version="$1"
    local major minor patch
    IFS='.' read -r major minor patch <<< "$release_version"
    patch=$((patch + 1))
    echo "$major.$minor.$patch-SNAPSHOT"
}

# 解析参数
parse_args() {
    # 1. Get current project version from pom.xml
    printf "\n${COLOR_BLUE}Analyzing project version...${COLOR_RESET}\n"
    CURRENT_VERSION=$(get_current_version)
    if [ -z "$CURRENT_VERSION" ]; then
        printf "${COLOR_RED}Error: Could not determine current project version from pom.xml.${COLOR_RESET}\n" >&2
        exit 1
    fi

    local current_release_version
    current_release_version=$(echo "$CURRENT_VERSION" | sed 's/-SNAPSHOT//')

    # 2. Parse command line flags
    local non_flag_args=()
    while [[ $# -gt 0 ]]; do
        case $1 in
            -c|--changelog)
                PERFORM_CHANGELOG=true
                # Check if the next argument is a valid mode and not another flag
                if [ -n "$2" ] && [[ "$2" != -* ]] && { [[ "$2" == "all" ]] || [[ "$2" == "latest" ]]; }; then
                    CHANGELOG_MODE="$2"
                    shift 2
                else
                    # Default to 'latest' if no valid mode is provided
                    CHANGELOG_MODE="latest"
                    shift 1
                fi
                ;;
            -v|--version)
                if [ -z "$2" ] || [[ "$2" == -* ]]; then
                    printf "${COLOR_RED}Error: --version option requires an argument.${COLOR_RESET}\n" >&2
                    usage
                    exit 1
                fi
                SPECIFIC_VERSION=$2
                shift 2
                ;;
            -t|--tag)
                PERFORM_TAG=true
                shift
                ;;
            -r|--release)
                PERFORM_RELEASE=true
                shift
                ;;
            -d|--deploy)
                PERFORM_DEPLOY=true
                shift
                ;;
            -P|--central)
                PERFORM_CENTRAL_DEPLOY=true
                shift
                ;;
            -g|--gh-pages)
                PERFORM_GHPAGES_DEPLOY=true
                shift
                ;;
            -n|--dry-run)
                DRY_RUN=true
                shift
                ;;
            -a|--allow-dirty)
                ALLOW_DIRTY=true
                shift
                ;;
            -h|--help)
                usage
                exit 0
                ;;
            -*)
                printf "Unknown option: %s\n" "$1"
                usage
                exit 1
                ;;
            *)
                non_flag_args+=("$1")
                shift
                ;;
        esac
    done

    # Restore positional parameters
    set -- "${non_flag_args[@]}"

    # 3. Handle version specification (positional or from -v)
    # Positional arguments (major, minor, patch)
    if [ -n "$1" ]; then
        if [ -n "$SPECIFIC_VERSION" ]; then
            printf "${COLOR_RED}Error: You cannot specify a version type ('%s') and a specific version ('%s') at the same time.${COLOR_RESET}\n" "$1" "$SPECIFIC_VERSION" >&2
            usage
            exit 1
        fi
        VERSION_MODE="$1"
        case $VERSION_MODE in
            major|minor|patch)
                NEW_VERSION=$(semver_increment "$current_release_version" "$VERSION_MODE")
                ;;
            *)
                printf "${COLOR_RED}Error: Invalid version type specified: '%s'. Must be 'major', 'minor', or 'patch'.${COLOR_RESET}\n" "$VERSION_MODE" >&2
                usage
                exit 1
                ;;
        esac
    elif [ -n "$SPECIFIC_VERSION" ]; then
        # -v <version> was used
        VERSION_MODE="custom"
        NEW_VERSION="$SPECIFIC_VERSION"
    fi

    # Default case: if no version is specified, use the current snapshot version as the release version.
    if [ -z "$VERSION_MODE" ] && [ -z "$SPECIFIC_VERSION" ]; then
        if [[ ! "$CURRENT_VERSION" == *"-SNAPSHOT" ]]; then
            printf "${COLOR_RED}Error: The current version %s is not a snapshot version.${COLOR_RESET}\n" "$CURRENT_VERSION"
            printf "To release a non-snapshot version, you must specify the version type ('major', 'minor', 'patch') or a specific version number with -v.\n" >&2
            exit 1
        fi
        VERSION_MODE="custom"
        NEW_VERSION="$current_release_version"
    fi

    # 4. Final check: Ensure some version was set
    if [ -z "$NEW_VERSION" ]; then
        printf "${COLOR_RED}Error: No release version could be determined.${COLOR_RESET}\n" >&2
        printf "You must specify a version type ('major', 'minor', 'patch'), a specific version ('-v X.Y.Z'), or be on a SNAPSHOT version.\n" >&2
        usage
        exit 1
    fi

    # 5. Calculate and log next snapshot version
    NEXT_SNAPSHOT_VERSION="$(semver_increment "$NEW_VERSION" "patch")-SNAPSHOT"

    printf "✅ Version analysis complete.\n"
    printf "  - Current: %s\n" "$CURRENT_VERSION"
    printf "  - Release: %s\n" "$NEW_VERSION"
    printf "  - Next Snapshot: %s\n" "$NEXT_SNAPSHOT_VERSION"
}

# 删除本地和远程的 tag
delete_tag() {
    local version="$1"
    local tag_name="v${version}"

    printf "${COLOR_YELLOW}Attempting to delete tag '%s'...${COLOR_RESET}\n" "$tag_name"

    # Delete local tag
    if git tag -d "$tag_name" >/dev/null 2>&1; then
        printf "  - Deleted local tag: %s\n" "$tag_name"
    else
        printf "${COLOR_YELLOW}Warning: Local tag '%s' not found or could not be deleted.${COLOR_RESET}\n" "$tag_name"
    fi

    # Delete remote tag
    if git push --delete origin "$tag_name" >/dev/null 2>&1; then
        printf "  - Deleted remote tag: %s\n" "$tag_name"
    else
        printf "${COLOR_YELLOW}Warning: Remote tag '%s' not found on origin or could not be deleted.${COLOR_RESET}\n" "$tag_name"
    fi
    printf "${COLOR_GREEN}Tag deletion process finished.${COLOR_RESET}\n"
}

# 获取当前 pom.xml 中的版本
>>>>>>> a398deb5
get_current_version() {
    mvn -q help:evaluate -Dexpression=project.version -DforceStdout
}

<<<<<<< HEAD
calculate_version() {
    local version_type="$1"
    local current_version="$2"
    local base_version="${current_version%-SNAPSHOT}"

    case "$version_type" in
        "major")
            local major=$(echo "$base_version" | cut -d. -f1)
            echo "$((major + 1)).0.0"
            ;;
        "minor")
            local major=$(echo "$base_version" | cut -d. -f1)
            local minor=$(echo "$base_version" | cut -d. -f2)
            echo "${major}.$((minor + 1)).0"
            ;;
        "patch")
            local major=$(echo "$base_version" | cut -d. -f1)
            local minor=$(echo "$base_version" | cut -d. -f2)
            local patch=$(echo "$base_version" | cut -d. -f3)
            echo "${major}.${minor}.$((patch + 1))"
            ;;
        *)
            if [[ "$version_type" =~ ^[0-9]+\.[0-9]+\.[0-9]+$ ]]; then
                echo "$version_type"
            else
                log error "Invalid version format. Use X.Y.Z, major, minor, or patch"
                exit 1
            fi
            ;;
    esac
}

# === CHANGELOG GENERATION ===
generate_changelog_content() {
    local latest_tag=""
    [[ "$CHANGELOG_MODE" = "latest" ]] && latest_tag=$(git describe --tags --abbrev=0 2>/dev/null || echo "")

    if [[ -n "$latest_tag" ]]; then
        log info "Generating changelog from commits since tag ${YELLOW}$latest_tag${RESET}"
    else
        log info "Generating changelog from all commits"
    fi

    local changelog_content=""
    for i in "${!COMMIT_TYPES[@]}"; do
        local type_key="${COMMIT_TYPES[$i]}"
        local type_value="${CHANGELOG_HEADERS[$i]}"

        local commits
        if [[ -n "$latest_tag" ]]; then
            commits=$(git log "${latest_tag}"..HEAD --pretty=format:"* %s (%h)" --grep="^${type_key}:")
        else
            commits=$(git log --pretty=format:"* %s (%h)" --grep="^${type_key}:")
        fi

        if [[ -n "$commits" ]]; then
            changelog_content="${changelog_content}"$'\n'"### ${type_value}"$'\n\n'"${commits}"$'\n'
        fi
    done

    printf '%s' "$changelog_content"
}

update_changelog() {
    log header "Updating CHANGELOG.md"
    local changelog_file="CHANGELOG.md"
    local release_header="## [${NEW_VERSION}] - $(date +'%Y-%m-%d')"

    if [[ ! -f "$changelog_file" ]]; then
        log info "Creating new CHANGELOG.md file"
        cat > "$changelog_file" << 'EOF'
# Changelog

The format is based on [Keep a Changelog](https://keepachangelog.com/en/1.0.0/),
and this project adheres to [Semantic Versioning](https://semver.org/spec/v2.0.0.html).


EOF
    fi

    if grep -q -F "[${NEW_VERSION}]" "$changelog_file"; then
        log warning "Changelog entry for version $NEW_VERSION already exists. Skipping update"
        return
    fi

    local new_content
    new_content=$(generate_changelog_content)

    if [[ -z "$new_content" ]]; then
        log warning "No new commits found for the changelog. Skipping update"
        return
    fi

    local temp_file
    temp_file=$(mktemp)
    head -n 6 "$changelog_file" > "$temp_file"

    {
        printf "\n%s\n" "$release_header"
        printf '%s\n' "$new_content"
    } >> "$temp_file"

    if [[ $(wc -l < "$changelog_file") -gt 6 ]]; then
        printf "\n" >> "$temp_file"
        tail -n +7 "$changelog_file" >> "$temp_file"
    fi

    mv "$temp_file" "$changelog_file"
    log success "Changelog updated successfully"
}

# === GIT OPERATIONS ===
check_git_status() {
    if [[ "$ALLOW_DIRTY" = false ]]; then
        if ! git diff-index --quiet HEAD --; then
            log error "Working directory is not clean. Use -a/--allow-dirty to override"
            exit 1
        fi
        log success "Git working directory is clean"
    else
        log warning "Running with a dirty working directory"
    fi
}

commit_changes() {
    log header "Updating version and committing changes"

    execute "mvn versions:set -DnewVersion=${NEW_VERSION} -DgenerateBackupPoms=false"

    [[ "$PERFORM_CHANGELOG" = true ]] && update_changelog

    execute "git add pom.xml CHANGELOG.md"

    if ! git diff-index --quiet --cached HEAD --; then
        execute "git commit -m \"chore: release version ${NEW_VERSION}\""
        log success "Changes committed successfully"
    else
        log warning "No changes to commit"
    fi
}

push_to_remote() {
    log header "Pushing branch to remote repository"

    local remote_branch
    remote_branch=$(git rev-parse --abbrev-ref --symbolic-full-name @{u} 2>/dev/null || echo "")

    if [[ -z "$remote_branch" ]]; then
        execute "git push -u origin ${CURRENT_BRANCH}"
        log success "Branch pushed and upstream set"
    else
        execute "git push"
        log success "Branch pushed successfully"
    fi
}

create_and_push_tag() {
    log header "Creating and pushing tag"

    local tag_name="v${NEW_VERSION}"
    local tag_message="Release version ${NEW_VERSION}"

    if git rev-parse "$tag_name" >/dev/null 2>&1; then
        log warning "Tag $tag_name already exists. Skipping tag creation"
        return
    fi

    execute "git tag -a ${tag_name} -m \"${tag_message}\""
    execute "git push origin ${tag_name}"

    log success "Tag ${CYAN}$tag_name${RESET} created and pushed"
}

# === GITLAB INTEGRATION ===
detect_gitlab_repository() {
    local remote_url
    remote_url=$(git config --get remote.origin.url 2>/dev/null || echo "")

    [[ "$remote_url" != *"gitlab"* ]] && return 1

    local project_path=""
    if [[ "$remote_url" =~ https?://[^/]+/(.+)\.git$ ]]; then
        project_path="${BASH_REMATCH[1]}"
    elif [[ "$remote_url" =~ git@[^:]+:(.+)\.git$ ]]; then
        project_path="${BASH_REMATCH[1]}"
    elif [[ "$remote_url" =~ https?://[^/]+/(.+)$ ]]; then
        project_path="${BASH_REMATCH[1]}"
    elif [[ "$remote_url" =~ git@[^:]+:(.+)$ ]]; then
        project_path="${BASH_REMATCH[1]}"
    fi

    [[ -z "$project_path" ]] && return 1

    GITLAB_PROJECT_ID="${project_path//\//%2F}"

    if [[ "$remote_url" =~ https?://([^/]+)/ ]]; then
        GITLAB_HOST="${BASH_REMATCH[1]}"
    elif [[ "$remote_url" =~ git@([^:]+): ]]; then
        GITLAB_HOST="${BASH_REMATCH[1]}"
    fi

    return 0
}

get_gitlab_token() {
    [[ -n "$GITLAB_TOKEN" ]] && return 0

    local git_token
    git_token=$(git config --get gitlab.token 2>/dev/null || echo "")
    if [[ -n "$git_token" ]]; then
        GITLAB_TOKEN="$git_token"
        return 0
    fi

    [[ "$DRY_RUN" = true ]] && { GITLAB_TOKEN="dummy-token"; return 0; }

    echo -e "\n${YELLOW}GitLab Personal Access Token required for creating releases${RESET}"
    echo "Setup options:"
    echo "  1. Environment variable: export GITLAB_TOKEN=your_token"
    echo "  2. Git config: git config --global gitlab.token your_token"
    echo "  3. Enter it now (input will be hidden)"
    echo

    read -s -p "Enter GitLab Personal Access Token: " GITLAB_TOKEN
    echo

    [[ -z "$GITLAB_TOKEN" ]] && { log warning "No token provided. Skipping GitLab release"; return 1; }
    return 0
}

create_gitlab_release() {
    log header "Creating GitLab Release"

    if ! detect_gitlab_repository; then
        log info "Not a GitLab repository. Skipping GitLab release creation"
        return 0
    fi

    log info "Detected GitLab project: ${CYAN}${GITLAB_PROJECT_ID//%2F/\/}${RESET}"

    get_gitlab_token || return 1

    local tag_name="v${NEW_VERSION}"
    local release_name="Release ${NEW_VERSION}"
    local description="Release version $NEW_VERSION"

    [[ "$PERFORM_CHANGELOG" = true ]] && {
        local changelog_content
        changelog_content=$(generate_changelog_content)
        [[ -n "$changelog_content" ]] && description="## What's Changed\n\n$changelog_content"
    }

    local api_data
    api_data=$(cat <<EOF
{
    "name": "$release_name",
    "tag_name": "$tag_name",
    "description": "$description",
    "ref": "$CURRENT_BRANCH"
=======
# Increment a semantic version string (X.Y.Z)
semver_increment() {
    local version="$1"
    local part_to_inc="$2"
    local major minor patch

    # Use parameter expansion to split the version string
    major=${version%%.*}
    version=${version#*.}
    minor=${version%%.*}
    patch=${version#*.}

    case "$part_to_inc" in
        major)
            major=$((major + 1))
            minor=0
            patch=0
            ;;
        minor)
            minor=$((minor + 1))
            patch=0
            ;;
        patch)
            patch=$((patch + 1))
            ;;
        *)
            printf "Error: Invalid part to increment: %s\n" "$part_to_inc" >&2
            exit 1
            ;;
    esac

    echo "${major}.${minor}.${patch}"
}

# Deploy generated maven site to gh-pages branch
deploy_to_gh_pages() {
    printf "\n${COLOR_BLUE}Generating site...${COLOR_RESET}\n"
    if ! execute "mvn -ntp -B -U -DskipTests site site:stage"; then
        printf "${COLOR_RED}Error: Failed to generate maven site. Aborting gh-pages deployment.${COLOR_RESET}\n" >&2
        return
    fi
    printf "✅ Site generated successfully.\n"

    printf "\n${COLOR_BLUE}Deploying site to gh-pages branch...${COLOR_RESET}\n"

    if [ "$REPO_TYPE" != "github" ]; then
        printf "${COLOR_YELLOW}Warning: gh-pages deployment is only supported for GitHub repositories. Skipping.${COLOR_RESET}\n"
        return
    fi

    local site_dir="target/site"
    if [ ! -d "$site_dir" ]; then
        printf "${COLOR_RED}Error: Site directory '%s' not found. Please ensure 'mvn site' ran successfully.${COLOR_RESET}\n" "$site_dir"
        return
    fi

    local temp_dir
    temp_dir=$(mktemp -d)
    local repo_url
    repo_url=$(git config --get remote.origin.url)

    printf "Cloning repository into a temporary directory...\n"
    if ! git clone "$repo_url" "$temp_dir"; then
        printf "${COLOR_RED}Error: Failed to clone repository for gh-pages deployment.${COLOR_RESET}\n" >&2
        rm -rf "$temp_dir"
        return
    fi

    cd "$temp_dir" || exit

    if git ls-remote --exit-code --heads origin gh-pages >/dev/null 2>&1; then
        printf "Checking out existing 'gh-pages' branch...\n"
        execute "git checkout gh-pages"
    else
        printf "Creating new 'gh-pages' branch...\n"
        execute "git checkout --orphan gh-pages"
        execute "git rm -rf ."
    fi

    printf "Cleaning the working directory and copying new site content...\n"
    git rm -rf . >/dev/null 2>&1

    if ! rsync -a --delete --exclude '.git' "${PROJECT_ROOT}/${site_dir}/" .; then
        printf "${COLOR_RED}Error: Failed to copy site files with rsync.${COLOR_RESET}\n" >&2
        cd "$PROJECT_ROOT"
        rm -rf "$temp_dir"
        return
    fi

    if git diff-index --quiet HEAD --; then
        printf "Site content is unchanged. No new commit to 'gh-pages'.\n"
    else
        printf "Committing and pushing to 'gh-pages'...\n"
        execute "git add ."
        execute "git commit -m \"refactor: Update site for v${NEW_VERSION}\""
        if ! execute "git push origin gh-pages"; then
             printf "${COLOR_RED}Error: Failed to push to gh-pages branch.${COLOR_RESET}\n" >&2
        else
             printf "✅ Site deployed to gh-pages branch.\n"
        fi
    fi

    cd "$PROJECT_ROOT" || exit
    rm -rf "$temp_dir"
    printf "Cleaned up temporary directory.\n"
}

# Interactively handle an existing Git tag
handle_existing_tag() {
    local tag_name="$1"
    local location="$2" # "local" or "remote"
    local answer
 
    read -p "Tag '${tag_name}' already exists on ${location}. Do you want to delete it and proceed? (Y/n) " answer
    # Default to 'Y' if the user just presses Enter
    answer=${answer:-Y}
    if [[ "$answer" =~ ^[Yy]$ ]]; then
        printf "Deleting ${location} tag '${tag_name}'...\n"
        delete_tag "$NEW_VERSION"
    else
        printf "${COLOR_RED}Aborting release. Please handle the existing tag manually.${COLOR_RESET}\n"
        exit 1
    fi
}

# 检查 git 工作目录是否干净
check_if_git_dirty() {
    if [ "$ALLOW_DIRTY" = false ]; then
        if ! git diff-index --quiet HEAD --; then
            printf "${COLOR_RED}Error: Your working directory is not clean. Please commit or stash your changes.${COLOR_RESET}\n"
            printf "You can use the -a or --allow-dirty flag to override this check.\n"
            exit 1
        fi
        printf "${COLOR_GREEN}Git working directory is clean.${COLOR_RESET}\n"
    else
        printf "${COLOR_YELLOW}Warning: Running with a dirty working directory.${COLOR_RESET}\n"
    fi
}

# 生成 changelog 内容
generate_changelog_content() {
    local latest_tag=""
    if [ "$CHANGELOG_MODE" = "latest" ]; then
        latest_tag=$(git describe --tags --abbrev=0 2>/dev/null)
        if [ -z "$latest_tag" ]; then
            printf "${COLOR_RED}Error: Changelog mode is 'latest' but no previous tags were found.${COLOR_RESET}\n" >&2
            printf "Please use '-c all' to generate from all commits, or create a tag first.\n" >&2
            exit 1
        fi
    fi

    local changelog_content=""
    local had_changes=false

    # Two parallel arrays for bash compatibility
    local C_TYPE_KEYS=("feat" "fix" "docs" "style" "refactor" "perf" "test" "build" "ci" "chore" "revert")
    local C_TYPE_VALUES=("✨ Features" "🐛 Bug Fixes" "📝 Documentation" "🎨 Code Style" "🔨 Code Refactoring" "⚡️ Performance Improvements" "✅ Tests" "📦 Build System" "🤖 Continuous Integration" "🧹 Chores" "⏪ Reverts")

    if [ -n "$latest_tag" ]; then
        # Print status to stderr so it doesn't get captured by the command substitution
        printf "📝 Generating changelog from commits since tag ${COLOR_YELLOW}%s${COLOR_RESET}...\n" "$latest_tag" >&2
    else
        printf "📝 Generating changelog from all commits.\n" >&2
    fi

    for i in "${!C_TYPE_KEYS[@]}"; do
        local type_key="${C_TYPE_KEYS[$i]}"
        local type_value="${C_TYPE_VALUES[$i]}"
        local commits

        if [ -n "$latest_tag" ]; then
            commits=$(git log "${latest_tag}"..HEAD --pretty=format:"* %s (%h)" --grep="^${type_key}:")
        else
            commits=$(git log --pretty=format:"* %s (%h)" --grep="^${type_key}:")
        fi

        if [ -n "$commits" ]; then
            had_changes=true
            changelog_content="${changelog_content}\n### ${type_value}\n\n${commits}\n"
        fi
    done

    echo -e "$changelog_content"
}


# 预检
pre_flight_checks() {
    printf "\n${COLOR_BLUE}Check env...${COLOR_RESET}\n"

    # Step 1: Check if inside a git repository
    if ! git rev-parse --is-inside-work-tree >/dev/null 2>&1; then
        printf "${COLOR_RED}Error: This script must be run from a Git repository.${COLOR_RESET}\n" >&2
        exit 1
    fi
    printf "✅ Verified running inside a Git repository.\n"

    # Step 2: Get current branch and check for uncommitted changes
    CURRENT_BRANCH=$(git rev-parse --abbrev-ref HEAD)
    printf "Operating on branch: ${COLOR_YELLOW}%s${COLOR_RESET}\n" "$CURRENT_BRANCH"
    check_if_git_dirty

    # Step 3: Fetch all tags and changes from remote
    printf "\n${COLOR_BLUE}Updating from remote repository...${COLOR_RESET}\n"
    if ! git fetch --all --tags; then
       printf "${COLOR_RED}Error: Failed to fetch from remote. Check your connection and repository URL.${COLOR_RESET}\n"
       exit 1
    fi
    printf "✅ Successfully fetched from remote.\n"

    # Step 4: Check if local branch is up-to-date
    LOCAL_SHA=$(git rev-parse HEAD)
    REMOTE_SHA=$(git rev-parse "origin/${CURRENT_BRANCH}" 2>/dev/null) # Assumes remote is 'origin'

    if [ -z "$REMOTE_SHA" ]; then
        printf "${COLOR_YELLOW}Warning: Could not determine remote branch for '%s'. Skipping 'up-to-date' check.${COLOR_RESET}\n" "$CURRENT_BRANCH"
    else
        BASE_SHA=$(git merge-base HEAD "origin/${CURRENT_BRANCH}")
        if [ "$LOCAL_SHA" = "$REMOTE_SHA" ]; then
            printf "✅ Local branch is up-to-date with remote.\n"
        elif [ "$LOCAL_SHA" = "$BASE_SHA" ]; then
            printf "${COLOR_RED}Error: Local branch '%s' is behind remote. Please pull the latest changes.${COLOR_RESET}\n" "$CURRENT_BRANCH"
            exit 1
        elif [ "$REMOTE_SHA" != "$BASE_SHA" ]; then
             printf "${COLOR_RED}Error: Local branch '%s' has diverged from remote. Please rebase or merge.${COLOR_RESET}\n" "$CURRENT_BRANCH"
             exit 1
        fi
    fi

    # Step 5: Check if release tag already exists, only if we intend to tag
    if [ "$PERFORM_TAG" = true ]; then
      local tag_to_check="v${NEW_VERSION}"
      printf "\n${COLOR_BLUE}Checking for existing tag '%s'...${COLOR_RESET}\n" "$tag_to_check"
      # Check local tags
      if git rev-parse "$tag_to_check" >/dev/null 2>&1; then
          printf "${COLOR_YELLOW}Warning: Tag '%s' already exists locally.${COLOR_RESET}\n" "$tag_to_check"
          handle_existing_tag "$tag_to_check"
      fi

      # Check remote tags
      if git ls-remote --tags origin | grep -q "refs/tags/${tag_to_check}$"; then
          printf "${COLOR_YELLOW}Warning: Tag '%s' already exists on remote 'origin'.${COLOR_RESET}\n" "$tag_to_check"
          handle_existing_tag "$tag_to_check" "remote"
      fi
      printf "✅ Tag '%s' does not exist locally or on remote 'origin'.\n" "$tag_to_check"
    fi

    # Step 6: Check for necessary commands and determine repo type if releasing
    if [ "$PERFORM_RELEASE" = true ] || [ "$PERFORM_DEPLOY" = true ] || [ "$PERFORM_GHPAGES_DEPLOY" = true ]; then
        local repo_url
        repo_url=$(git config --get remote.origin.url)
        if [[ $repo_url == *github.com* ]]; then
            REPO_TYPE="github"
        elif [[ $repo_url == *gitlab* ]]; then
            REPO_TYPE="gitlab"
            if [[ $repo_url == git@* ]]; then
                REPO_HOST=$(echo "$repo_url" | cut -d'@' -f2 | cut -d':' -f1)
                GITLAB_PROJECT_PATH_ENCODED=$(echo "$repo_url" | cut -d':' -f2 | sed 's/\.git$//' | sed 's/\//%2F/g')
            elif [[ $repo_url == https://* ]]; then
                REPO_HOST=$(echo "$repo_url" | cut -d'/' -f3)
                GITLAB_PROJECT_PATH_ENCODED=$(echo "$repo_url" | cut -d'/' -f4- | sed 's/\.git$//' | sed 's/\//%2F/g')
            fi
        else
            printf "${COLOR_YELLOW}Warning: Could not determine repository type from URL. Release creation may fail.${COLOR_RESET}\n"
        fi

        if [ "$PERFORM_GHPAGES_DEPLOY" = true ]; then
            if ! command -v rsync &> /dev/null; then
                printf "${COLOR_RED}Error: 'rsync' is required for deploying to gh-pages but is not found.${COLOR_RESET}\n"
                exit 1
            fi
            printf "✅ Command 'rsync' is available.\n"

            if [ "$REPO_TYPE" != "github" ]; then
                printf "${COLOR_YELLOW}Warning: --gh-pages is specified, but this does not appear to be a GitHub repository. This step will be skipped.${COLOR_RESET}\n"
            fi
        fi
        if [ "$PERFORM_RELEASE" = true ]; then
            if [ "$REPO_TYPE" = "github" ]; then
                if ! command -v gh &> /dev/null; then
                    printf "${COLOR_RED}Error: GitHub CLI 'gh' not found, but is required for creating a GitHub release.${COLOR_RESET}\n" >&2
                    exit 1
                fi
                printf "✅ Command 'gh' is available.\n"
            elif [ "$REPO_TYPE" = "gitlab" ]; then
                if ! command -v curl &> /dev/null || ! command -v jq &> /dev/null; then
                    printf "${COLOR_RED}Error: 'curl' and 'jq' are required for creating a GitLab release.${COLOR_RESET}\n" >&2
                    exit 1
                fi
                if [ -z "$GITLAB_TOKEN" ]; then
                    printf "${COLOR_RED}Error: GITLAB_TOKEN environment variable is not set.${COLOR_RESET}\n" >&2
                    exit 1
                fi
                printf "✅ Commands 'curl', 'jq', and GITLAB_TOKEN are available.\n"
            fi
        fi
    fi
}

# -- 变更日志生成核心函数 --
_generate_changelog_for_range() {
    local commit_range="$1"
    local sections=()

    local COMMITS
    COMMITS=$(git log "$commit_range" --pretty=format:"- %s" --reverse | grep -vE "^- (\[CI Skip\]|Merge|\[maven-release-plugin\])" || true)

    if [ -z "$COMMITS" ]; then
        return
    fi

    for i in "${!C_TYPE_KEYS[@]}"; do
        local type="${C_TYPE_KEYS[$i]}"
        local MATCHING_COMMITS
        MATCHING_COMMITS=$(echo "$COMMITS" | grep -i "^- ${type}\(([^)]*)\)\?:" || true)
        if [ -n "$MATCHING_COMMITS" ]; then
            local section_content
            section_content=$(printf "### %s\n\n%s" "${C_TYPE_VALUES[$i]}" "$MATCHING_COMMITS")
            sections+=("$section_content")
        fi
    done

    if [ ${#sections[@]} -gt 0 ]; then
        # Add a leading newline for proper spacing within the full file
        printf "\n"
        
        for i in "${!sections[@]}"; do
            printf "%s" "${sections[$i]}"
            if [ $i -lt $((${#sections[@]} - 1)) ]; then
                printf "\n\n"
            fi
        done

        printf "\n"
    fi
}

# 生成完整的变更日志 (用于 --changelog 标志)
generate_full_changelog() {
    local mode="$1" # 'all' or 'latest'
    local TAGS
    TAGS=$(git tag --sort=-v:refname)
    local RELEASES

    RELEASES=("HEAD")
    if [ "$mode" == "all" ]; then
        RELEASES+=(${TAGS})
    fi

    for i in $(seq 0 $((${#RELEASES[@]} - 1))); do
        local CURRENT_REF="${RELEASES[$i]}"
        local PREV_REF

        if [ $i -lt $((${#RELEASES[@]} - 1)) ]; then
            PREV_REF=${RELEASES[$i+1]}
        else
            PREV_REF=$(git rev-list --max-parents=0 HEAD 2>/dev/null || echo "")
        fi

        local VERSION DATE COMMIT_RANGE
        if [ "$CURRENT_REF" == "HEAD" ]; then
            VERSION="$(get_current_version | sed 's/-SNAPSHOT//') (Unreleased)"
            DATE=$(date +%Y-%m-%d)
            COMMIT_RANGE="${PREV_REF}..HEAD"
        else
            VERSION=$(echo "$CURRENT_REF" | sed 's/^v//')
            DATE=$(git log -1 --format=%cs "$CURRENT_REF")
            COMMIT_RANGE="${PREV_REF}..${CURRENT_REF}"
        fi
        
        local changelog_part
        changelog_part=$(_generate_changelog_for_range "$COMMIT_RANGE")

        if [ -n "$changelog_part" ]; then
            printf "## [%s] - %s\n" "$VERSION" "$DATE"
            echo "$changelog_part"
        fi
    done
}

# 打印发布计划并请求用户确认
confirm_plan() {
    printf "\n${COLOR_BLUE}Confirm Release Plan...${COLOR_RESET}\n"

    local changelog_status="No"
    if [ "$PERFORM_CHANGELOG" = true ]; then
        changelog_status="Yes ($CHANGELOG_MODE)"
    fi

    local tag_status="No"
    if [ "$PERFORM_TAG" = true ]; then
        tag_status="Yes (v${NEW_VERSION})"
    fi

    local release_status="No"
    if [ "$PERFORM_RELEASE" = true ]; then
        local repo_type_display="GitLab/GitHub" # Fallback
        if [ -n "$REPO_TYPE" ]; then
            repo_type_display=$(tr '[:lower:]' '[:upper:]' <<< "${REPO_TYPE:0:1}")${REPO_TYPE:1}
        fi
        release_status="Yes (${repo_type_display})"
    fi

    local deploy_status="No"
    if [ "$PERFORM_DEPLOY" = true ]; then
        if [ "$PERFORM_CENTRAL_DEPLOY" = true ]; then
            deploy_status="Yes (Central)"
        else
            deploy_status="Yes (Local)"
        fi
    fi

    local ghp_status="No"
    if [ "$PERFORM_GHPAGES_DEPLOY" = true ]; then
        ghp_status="Yes (GitHub Pages)"
    fi

    # --- Print plan ---
    printf "${COLOR_BOLD}------- Release Plan -------${COLOR_RESET}\n"
    printf "This script will perform the following actions based on your input:\n"
    local label_width=32
    printf "  - %-${label_width}s: %s\n" "Current Project Version" "$CURRENT_VERSION"
    printf "  - %-${label_width}s: %s (%s)\n" "New Release Version" "${NEW_VERSION}" "$VERSION_MODE"
    printf "  - %-${label_width}s: %s\n" "Next Snapshot Version" "${NEXT_SNAPSHOT_VERSION}"
    printf "  - %-${label_width}s: %s\n" "Update CHANGELOG.md" "$changelog_status"
    printf "  - %-${label_width}s: %s\n" "Create git tag" "$tag_status"
    printf "  - %-${label_width}s: %s\n" "Create Release" "$release_status"
    printf "  - %-${label_width}s: %s\n" "Deploy artifacts to Repository" "$deploy_status"
    if [ "$REPO_TYPE" = "github" ]; then
      printf "  - %-${label_width}s: %s\n" "Deploy site to gh-pages" "$ghp_status"
    fi

    if [ "$DRY_RUN" = true ]; then
        printf "\n${COLOR_YELLOW_BG}${COLOR_BLACK} DRY RUN MODE - NO CHANGES WILL BE MADE ${COLOR_RESET}\n"
        return
    fi
  
    read -p "Do you want to proceed with this release plan? [Y/n]: " -r choice
    # Default to 'Y' if the user just presses Enter
    choice=${choice:-Y}
    if [[ ! "$choice" =~ ^[Yy]$ ]]; then
        printf "${COLOR_RED}Release aborted by user.${COLOR_RESET}\n"
        exit 1
    fi
  
    printf "${COLOR_GREEN}✅ Release plan confirmed. Starting release process...${COLOR_RESET}\n"
>>>>>>> a398deb5
}

# 更新 CHANGELOG.md 文件
update_changelog() {
    printf "\n${COLOR_BLUE}Updating CHANGELOG.md...${COLOR_RESET}\n"
    local changelog_file="CHANGELOG.md"
    local release_header="## [${NEW_VERSION}] - $(date +'%Y-%m-%d')"

    # Check if the changelog entry for this version already exists
    if [ -f "$changelog_file" ] && grep -q -F "[${NEW_VERSION}]" "$changelog_file"; then
        printf "${COLOR_YELLOW}Warning: Changelog entry for version %s already exists. Skipping update.${COLOR_RESET}\n" "$NEW_VERSION"
        return
    fi

    local new_content
    new_content=$(generate_changelog_content)

    if [ ! -f "$changelog_file" ]; then
        printf "File %s not found. Creating a new one with a default header.\n" "$changelog_file"
        # Using cat with a quoted EOF to prevent any variable expansion inside the heredoc
        cat > "$changelog_file" <<'EOF'
# Changelog

All notable changes to this project will be documented in this file.

The format is based on [Keep a Changelog](https://keepachangelog.com/en/1.0.0/),
and this project adheres to [Semantic Versioning](https://semver.org/spec/v2.0.0.html).

EOF
<<<<<<< HEAD
)

    local api_url="https://${GITLAB_HOST}/api/v4/projects/${GITLAB_PROJECT_ID}/releases"

    if [[ "$DRY_RUN" = true ]]; then
        echo -e "${YELLOW}[DRY RUN]${RESET} ${BOLD}curl -X POST $api_url${RESET}"
        log success "GitLab release would be created successfully"
        return 0
    fi

    local response http_code
    response=$(curl -s -w "\n%{http_code}" \
        -X POST \
        -H "PRIVATE-TOKEN: $GITLAB_TOKEN" \
        -H "Content-Type: application/json" \
        -d "$api_data" \
        "$api_url")

    http_code=$(echo "$response" | tail -n1)
    local response_body
    response_body=$(echo "$response" | head -n -1)

    if [[ "$http_code" -eq 201 ]]; then
        log success "GitLab Release created successfully!"
        local release_url
        release_url=$(echo "$response_body" | grep -o '"_links":{"self":"[^"]*"' | sed 's/.*"self":"\([^"]*\)".*/\1/' | sed 's/api\/v4\/projects\/[^/]*\/releases/releases/')
        [[ -n "$release_url" ]] && echo -e "🔗 Release URL: ${CYAN}$release_url${RESET}"
    else
        log error "Failed to create GitLab Release (HTTP $http_code)"
        echo "Response: $response_body" >&2
        return 1
    fi
}

# === VALIDATION AND CHECKS ===
pre_flight_checks() {
    log header "Performing pre-flight checks"

    if ! git rev-parse --is-inside-work-tree >/dev/null 2>&1; then
        log error "This script must be run from a Git repository"
        exit 1
    fi
    log success "Verified running inside a Git repository"

    CURRENT_BRANCH=$(git rev-parse --abbrev-ref HEAD)
    log info "Operating on branch: ${YELLOW}$CURRENT_BRANCH${RESET}"

    if [[ "$CURRENT_BRANCH" == "main" || "$CURRENT_BRANCH" == "master" ]]; then
        log error "This script cannot be run on the main or master branch"
        echo "Please create a feature branch first and switch to it"
        exit 1
    fi
    log success "Branch check passed"

    if [[ ! "$CURRENT_VERSION" == *"-SNAPSHOT" ]]; then
        log error "The current version $CURRENT_VERSION is not a snapshot version"
        echo "This script is designed to transition a SNAPSHOT version to a final release version"
        exit 1
    fi
    log success "Current version is a SNAPSHOT"

    check_git_status
}

confirm_plan() {
    echo -e "\n${BOLD}${BLUE}${ICON_ROCKET} RELEASE PLAN${RESET}"
    separator

    local changelog_status="No"
    [[ "$PERFORM_CHANGELOG" = true ]] && changelog_status="Yes ($CHANGELOG_MODE)"

    local gitlab_release_status="No"
    detect_gitlab_repository && gitlab_release_status="Yes (${GITLAB_PROJECT_ID//%2F/\/})"

    printf "%-30s: %s\n" "Branch" "$CURRENT_BRANCH"
    printf "%-30s: %s\n" "Current Version" "$CURRENT_VERSION"
    printf "%-30s: %s\n" "New Release Version" "$NEW_VERSION"
    printf "%-30s: %s\n" "Update CHANGELOG.md" "$changelog_status"
    printf "%-30s: Yes\n" "Push to Remote"
    printf "%-30s: Yes (v${NEW_VERSION})\n" "Create and Push Tag"
    printf "%-30s: %s\n" "Create GitLab Release" "$gitlab_release_status"

    separator

    [[ "$DRY_RUN" = true ]] && {
        echo -e "\n${YELLOW}${ICON_WARNING} DRY RUN MODE - NO CHANGES WILL BE MADE${RESET}\n"
        return
    }

    read -p "$(echo -e "Do you want to proceed with this plan? [${GREEN}Y${RESET}/n]: ")" -r choice
    choice=${choice:-Y}
    [[ ! "$choice" =~ ^[Yy]$ ]] && { log error "Aborted by user"; exit 1; }
}

# === ARGUMENT PARSING ===
parse_args() {
    echo
    CURRENT_VERSION=$(get_current_version)
    [[ -z "$CURRENT_VERSION" ]] && { log error "Could not determine current project version from pom.xml"; exit 1; }

    while [[ $# -gt 0 ]]; do
        case $1 in
            -c|--changelog)
                PERFORM_CHANGELOG=true
                if [[ -n "$2" && "$2" != -* && ("$2" == "all" || "$2" == "latest") ]]; then
                    CHANGELOG_MODE="$2"
                    shift 2
                else
                    shift 1
                fi
                ;;
            -v|--version)
                [[ -z "$2" || "$2" == -* ]] && { log error "--version option requires an argument"; usage; }
                NEW_VERSION="$2"
                shift 2
                ;;
            -n|--dry-run)
                DRY_RUN=true
                shift
                ;;
            -a|--allow-dirty)
                ALLOW_DIRTY=true
                shift
                ;;
            -h|--help)
                usage
                ;;
            *)
                log error "Unknown option: $1"
                usage
                ;;
        esac
    done

    if [[ -z "$NEW_VERSION" ]]; then
        NEW_VERSION="${CURRENT_VERSION%-SNAPSHOT}"
        log info "Auto-calculated Release Version: $NEW_VERSION"
    else
        NEW_VERSION=$(calculate_version "$NEW_VERSION" "$CURRENT_VERSION")
        log info "Release Version: $NEW_VERSION"
    fi
}

usage() {
    cat << EOF
Release Script - Automates Maven project release process

USAGE:
    $0 [options]

DESCRIPTION:
    Prepares the current feature branch for a release by updating the project
    version from SNAPSHOT to release version, updating CHANGELOG.md, committing
    changes, pushing to remote, creating tags, and creating GitLab releases.

OPTIONS:
    -v, --version <version>   Specify version: X.Y.Z format, or major/minor/patch
                             If not specified, removes -SNAPSHOT from current version
    -c, --changelog [mode]    Generate a changelog. Mode: 'latest' (default) or 'all'
    -n, --dry-run             Simulate the process without making actual changes
    -a, --allow-dirty         Allow running with uncommitted changes
    -h, --help                Show this help message

GITLAB INTEGRATION:
    Authentication options:
    • Environment variable: GITLAB_TOKEN
    • Git config: git config --global gitlab.token <token>
    • Interactive input during execution

EXAMPLES:
    # Use current version without -SNAPSHOT
    bash $0 -c

    # Specify exact version
    bash $0 -v 1.2.3 -c

    # Increment patch version
    bash $0 -v patch -c

    # Dry run to preview changes
    bash $0 -v minor -c -n

EOF
    exit 0
}

summary(){
    echo -e "\n${BOLD}${BLUE}${ICON_ROCKET} Summary:${RESET}"
    separator
    echo "  • Version updated from $CURRENT_VERSION to $NEW_VERSION"
    echo "  • Changes committed and pushed to branch: $CURRENT_BRANCH"
    echo "  • Tag v$NEW_VERSION created and pushed"

    detect_gitlab_repository && echo "  • GitLab Release created for project: ${GITLAB_PROJECT_ID//%2F/\/}"

    echo -e "\n${BOLD}${BLUE}${ICON_ROCKET} Next steps:${RESET}"
    echo "  1. Create a Pull Request to merge '$CURRENT_BRANCH' into 'main'"
    echo "  2. After PR is merged, the release will be complete"
    echo
}


# === MAIN EXECUTION ===
main() {
    echo -e "${BOLD}${BLUE}${ICON_ROCKET} Maven Release Script${RESET}"
    separator

    parse_args "$@"
    pre_flight_checks
    confirm_plan

    log header "Starting release process"

    commit_changes
    push_to_remote
    create_and_push_tag
    create_gitlab_release

    echo -e "\n${GREEN}${ICON_SUCCESS} ${BOLD}Release completed successfully!${RESET}"

    summary
}

# Bash version check
[[ -z "$BASH_VERSION" ]] && { echo "Error: This script must be run with Bash, not sh." >&2; exit 1; }

=======
        # Now append the new version's content
        printf "\n%s\n%s\n" "$release_header" "$new_content" >> "$changelog_file"
        printf "✅ Changelog created and updated successfully.\n"
        return
    fi

    # Read the existing file and insert the new content after line 7
    local temp_file
    temp_file=$(mktemp)
    
    # Write the first 7 lines to the temp file
    head -n 7 "$changelog_file" > "$temp_file"
    
    # Append the new header and content
    printf "\n%s\n%s" "$release_header" "$new_content" >> "$temp_file"
    
    # Append the rest of the original file
    tail -n +8 "$changelog_file" >> "$temp_file"
    
    # Overwrite the original file
    mv "$temp_file" "$changelog_file"

    printf "✅ Changelog updated successfully.\n"
}

# --- Command Functions ---

commit_and_tag() {
    printf "\n${COLOR_BLUE}Committing release version and tagging...${COLOR_RESET}\n"
    local commit_message="release: v${NEW_VERSION}"

    # Always set the new version in pom files
    execute "mvn versions:set -DnewVersion=${NEW_VERSION} -DgenerateBackupPoms=false"

    # Add all changed files (pom.xml and possibly CHANGELOG.md)
    execute "git add ."

    # Commit only if there are staged changes
    if ! git diff-index --quiet --cached HEAD --; then
        execute "git commit -m \"refactor: ${commit_message}\""
    else
        printf "${COLOR_YELLOW}Warning: No changes to commit for release version.${COLOR_RESET}\n"
    fi

    if [ "$PERFORM_TAG" = true ]; then
        execute "git tag -a \"v${NEW_VERSION}\" -m \"Release v${NEW_VERSION}\""
        execute "git push --tags"
    fi
}

build_and_deploy() {
    printf "\n${COLOR_BLUE}Building artifacts...${COLOR_RESET}\n"
    local mvn_command="mvn -ntp -B -U -DskipTests clean install"
    if [ "$PERFORM_DEPLOY" = true ]; then
        mvn_command="${mvn_command} deploy"
    fi

    if [ "$PERFORM_CENTRAL_DEPLOY" = true ]; then
        execute "${mvn_command} -Prelease"
    else
        execute "${mvn_command}"
    fi
}

find_release_artifacts() {
    # Search for release assets in any 'target' directory within the project.
    # This correctly handles multi-module Maven projects.
    # We specifically look for .jar, .asc, and pom.xml files.
    # We exclude source and javadoc jars, and files from maven-archiver/surefire-reports.
    find . -path '*/target/*' -type f \( -name "*.jar" -o -name "*.asc" -o -name "pom.xml" \)
}

create_release() {
    printf "\n${COLOR_BLUE}Creating Release...${COLOR_RESET}\n"

    local tag_name="v${NEW_VERSION}"
    local changelog_for_release
    changelog_for_release=$(generate_changelog_content)

    local artifacts=()
    if [ -d "target" ]; then
        mapfile -t artifacts < <(find_release_artifacts)
    fi

    if [ "$REPO_TYPE" = "gitlab" ]; then
        if [ ${#artifacts[@]} -gt 0 ]; then
            printf "Uploading ${#artifacts[@]} artifact(s) to GitLab project to generate links...\n"
            local asset_links_markdown="\n\n### Assets\n"
            local has_assets=false
            local upload_url="https://${REPO_HOST}/api/v4/projects/${GITLAB_PROJECT_PATH_ENCODED}/uploads"

            for artifact in "${artifacts[@]}"; do
                printf "  - Uploading %s...\n" "$artifact"
                
                local upload_response
                upload_response=$(curl -s -w "\n%{http_code}" --request POST \
                    --header "PRIVATE-TOKEN: ${GITLAB_TOKEN}" \
                    --form "file=@${artifact}" \
                    "$upload_url")
                
                local upload_http_body
                upload_http_body=$(echo "$upload_response" | sed '$d')
                local upload_http_status
                upload_http_status=$(echo "$upload_response" | tail -n1)

                if [ "$upload_http_status" -eq 201 ]; then
                    local markdown_link
                    markdown_link=$(echo "$upload_http_body" | jq -r '.markdown')
                    asset_links_markdown+="- ${markdown_link}\n"
                    has_assets=true
                    printf "    ${COLOR_GREEN}Success.${COLOR_RESET}\n"
                else
                    printf "    ${COLOR_RED}Error: Failed to upload artifact %s. Status: %s\nBody: %s${COLOR_RESET}\n" "$artifact" "$upload_http_status" "$upload_http_body"
                fi
            done

            if [ "$has_assets" = true ]; then
                changelog_for_release+="${asset_links_markdown}"
            fi
        fi

        local api_url="https://${REPO_HOST}/api/v4/projects/${GITLAB_PROJECT_PATH_ENCODED}/releases"
        local json_payload
        json_payload=$(jq -n \
            --arg name "${tag_name}" \
            --arg tag_name "${tag_name}" \
            --arg description "$changelog_for_release" \
            --arg ref "${tag_name}" \
            '{name: $name, tag_name: $tag_name, description: $description, ref: $ref}')

        printf "✅ Creating GitLab release for tag %s...\n" "$tag_name"
        
        local http_response
        http_response=$(curl -s -w "\n%{http_code}" --request POST --header "PRIVATE-TOKEN: ${GITLAB_TOKEN}" \
            --header "Content-Type: application/json" --data "$json_payload" "$api_url")
        
        local http_body
        http_body=$(echo "$http_response" | sed '$d')
        local http_status
        http_status=$(echo "$http_response" | tail -n1)

        if [ "$http_status" -ge 200 ] && [ "$http_status" -lt 300 ]; then
            printf "${COLOR_GREEN}Successfully created GitLab release.${COLOR_RESET}\n"
        else
            printf "${COLOR_RED}Error: Failed to create GitLab release. Status: %s\nBody: %s${COLOR_RESET}\n" "$http_status" "$http_body"
            exit 1
        fi

    elif [ "$REPO_TYPE" = "github" ]; then
        printf "✅ Creating GitHub release for tag %s...\n" "$tag_name"
        
        # Use a temporary file for the changelog to pass to gh, avoiding issues with special characters and command length
        local changelog_tmp_file
        changelog_tmp_file=$(mktemp)
        printf "%s" "$changelog_for_release" > "$changelog_tmp_file"

        local gh_command="gh release create \"$tag_name\" --title \"${tag_name}\" --notes-file \"$changelog_tmp_file\""

        if [ ${#artifacts[@]} -gt 0 ]; then
            printf "Attaching ${#artifacts[@]} artifact(s)...\n"
            # Append artifact paths, quoting them for safety since execute uses eval
            for artifact in "${artifacts[@]}"; do
                gh_command+=" '$artifact'"
            done
        else
            printf "${COLOR_YELLOW}Warning: No release artifacts found to upload.${COLOR_RESET}\n"
        fi
        
        execute "$gh_command"
        rm "$changelog_tmp_file"
    else
        printf "${COLOR_YELLOW}Warning: Skipping release creation. Unsupported repository type: '%s'.${COLOR_RESET}\n" "$REPO_TYPE"
    fi
}

set_to_next_snapshot() {
    printf "\n${COLOR_BLUE}Setting version to next snapshot...${COLOR_RESET}\n"
    execute "mvn versions:set -DnewVersion=${NEXT_SNAPSHOT_VERSION} -DgenerateBackupPoms=false"
    execute "git add ."
    if ! git diff-index --quiet HEAD --; then
        execute "git commit -m \"refactor: Prepare for next development iteration\""
    else
        printf "${COLOR_YELLOW}Warning: No changes to commit for next snapshot version.${COLOR_RESET}\n"
    fi
}

push_final_changes() {
    printf "\n${COLOR_BLUE}Pushing branch to origin...${COLOR_RESET}\n"
    if [ "$PERFORM_TAG" = true ]; then
        printf "Pushing branch '%s' and tag 'v%s' atomically.\n" "$CURRENT_BRANCH" "$NEW_VERSION"
        execute "git push --atomic origin ${CURRENT_BRANCH} v${NEW_VERSION}"
    else
        printf "Pushing branch '%s'.\n" "$CURRENT_BRANCH"
        execute "git push origin ${CURRENT_BRANCH}"
    fi
}

# --- Main Execution ---

main() {
    trap cleanup EXIT
 
    # Ensure we are in a git repository root
    if ! git rev-parse --is-inside-work-tree > /dev/null 2>&1; then
        printf "${COLOR_RED}Error: This script must be run from the root of a Git repository.${COLOR_RESET}\n" >&2
        exit 1
    fi
    PROJECT_ROOT=$(git rev-parse --show-toplevel)
    cd "$PROJECT_ROOT" || exit 1
 
    parse_args "$@"
    pre_flight_checks
    confirm_plan
 
    if [ "$PERFORM_CHANGELOG" = true ] && [ ! -f "CHANGELOG.md" ]; then
        update_changelog
    fi
 
    commit_and_tag
    build_and_deploy
    set_to_next_snapshot
    push_final_changes
 
    if [ "$PERFORM_RELEASE" = true ]; then
        create_release
    fi
 
    if [ "$PERFORM_GHPAGES_DEPLOY" = true ]; then
        deploy_gh_pages
    fi

    printf "\n${COLOR_GREEN}✅ Release process completed successfully!${COLOR_RESET}\n"
}

# --- Script Entrypoint ---
>>>>>>> a398deb5
main "$@"<|MERGE_RESOLUTION|>--- conflicted
+++ resolved
@@ -1,6 +1,5 @@
 #!/bin/bash
 
-<<<<<<< HEAD
 # Release Script - Automates the Maven project release process
 # Features: Version management, Changelog generation, Git operations, GitLab integration
 
@@ -70,334 +69,10 @@
 }
 
 # === VERSION MANAGEMENT ===
-=======
-# A script to automate the release process of a maven project.
-# It handles version updates, changelog generation, git tagging, and maven deployment.
-
-# 确保脚本在错误时退出
-set -e
-
-# --- Bash check ---
-# This script uses features specific to the Bash shell, like '[[...]]' and arrays.
-# It will not run correctly with other shells, like 'sh' or 'dash'.
-# This check ensures we're running with Bash and provides a helpful error if not.
-if [ -z "$BASH_VERSION" ]; then
-    printf "Error: This script must be run with Bash, not sh.\n" >&2
-    printf "To run it, please use: 'bash %s' or make it executable and run './%s'\n" "$0" "$0" >&2
-    exit 1
-fi
-
-# -- Cleanup on Exit --
-cleanup() {
-    if [ -n "$TEMP_LOG" ] && [ -f "$TEMP_LOG" ]; then
-        printf "${COLOR_BLUE}Cleaning up temporary files...${COLOR_RESET}\n"
-        rm -f "$TEMP_LOG"
-    fi
-}
-trap cleanup EXIT
-
-# --- Color Definitions ---
-COLOR_GREEN='\033[0;32m'
-COLOR_RESET='\033[0m'
-COLOR_RED='\033[0;31m'
-COLOR_YELLOW='\033[0;33m'
-COLOR_BLUE='\033[0;34m'
-COLOR_BOLD='\033[1m'
-COLOR_CYAN='\033[0;36m'
-COLOR_YELLOW_BG='\033[43m'
-COLOR_BLACK='\033[30m'
-
-# -- Configuration --
-# Define the mapping from commit type to changelog section header.
-# These arrays must have the same number of elements.
-C_TYPE_KEYS=("feat" "fix" "docs" "style" "refactor" "perf" "test" "build" "ci" "chore" "revert")
-C_TYPE_VALUES=("✨ Features" "🐛 Bug Fixes" "📝 Documentation" "🎨 Code Style" "🔨 Code Refactoring" "⚡️ Performance Improvements" "✅ Tests" "📦 Build System" "🤖 Continuous Integration" "🧹 Chores" "⏪ Reverts")
-
-# Branch configuration
-RELEASE_BRANCH="feature/4.2.11-master"
-
-# -- Global Variables --
-NEW_VERSION=""
-NEXT_SNAPSHOT_VERSION=""
-VERSION_MODE=""
-PERFORM_DEPLOY=false
-PERFORM_RELEASE=false
-PERFORM_TAG=false
-PERFORM_CENTRAL_DEPLOY=false
-PERFORM_GHPAGES_DEPLOY=false
-PERFORM_CHANGELOG=false
-DRY_RUN=false
-ALLOW_DIRTY=false
-REPO_TYPE=""
-REPO_HOST=""
-GITLAB_PROJECT_PATH_ENCODED=""
-CURRENT_BRANCH=""
-CURRENT_VERSION=""
-CHANGELOG_MODE=""
-SPECIFIC_VERSION=""
-PROJECT_ROOT=""
-
-# 执行命令或在试运行模式下打印命令
-execute() {
-    local cmd="$1"
-
-    if [ "$DRY_RUN" = true ]; then
-        printf "${COLOR_YELLOW}[DRY RUN] ==> ${COLOR_BOLD}%s${COLOR_RESET}\n" "$cmd"
-        return
-    fi
-    
-    # Temporarily disable 'exit on error' to handle errors manually
-    set +e
-    eval "$cmd"
-    local exit_code=$?
-    set -e
-
-    if [ $exit_code -ne 0 ]; then
-        printf "${COLOR_RED}Error: Command failed with exit code %s: %s${COLOR_RESET}\n" "$exit_code" "$cmd" >&2
-        exit $exit_code
-    fi
-}
-
-# 打印用法
-usage() {
-    printf "Usage: %s [options]\n" "$0"
-    printf "\n"
-    printf "Version Options (at least one is required):\n"
-    printf "  <major|minor|patch>       Increment the version number automatically.\n"
-    printf "  -v, --version <version>   Specify the exact version number for the release.\n"
-    printf "\n"
-    printf "Control Options:\n"
-    printf "  -c, --changelog <mode>    Generate a changelog. Mode can be 'latest' or 'all'.\n"
-    printf "  -t, --tag                 Create a git tag for the release.\n"
-    printf "  -r, --release               Create a release on GitLab/GitHub.\n"
-    printf "  -d, --deploy               Build and deploy artifacts.\n"
-    printf "  -P, --central               Used with --deploy to publish to Maven Central via 'release' profile.\n"
-    printf "  -g, --gh-pages              Build and deploy the maven site to the gh-pages branch (GitHub only).\n"
-    printf "  -n, --dry-run              Simulate the release process without making any actual changes.\n"
-    printf "  -a, --allow-dirty          Allow the script to run even with uncommitted changes.\n"
-    printf "  -h, --help                 Show this help message.\n"
-    printf "\n"
-    printf "Examples:\n"
-    printf "  # Release the current snapshot version (e.g. 4.2.11-SNAPSHOT -> 4.2.11)\n"
-    printf "  bash $0\n"
-    printf "\n"
-    printf "  # Perform a patch release (e.g. 4.2.11-SNAPSHOT -> 4.2.12)\n"
-    printf "  bash $0 -v patch\n"
-    printf "\n"
-    printf "  # Perform a major release with deploy and tag\n"
-    printf "  bash $0 -v major -d -t\n"
-    printf "\n"
-    printf "  # Release a specific version\n"
-    printf "  bash $0 -v 4.2.12 -r -t\n"
-    printf "\n"
-    printf "  # Print the full changelog and exit\n"
-    printf "  bash $0 -c all\n"
-    exit 0
-}
-
-# 计算下一个版本
-calculate_next_version_from_base() {
-    local release_type="$1"
-    local base_version="$2"
-
-    local major minor patch
-    IFS='.' read -r major minor patch <<< "$base_version"
-
-    case "$release_type" in
-        major)
-            major=$((major + 1))
-            minor=0
-            patch=0
-            ;;
-        minor)
-            minor=$((minor + 1))
-            patch=0
-            ;;
-        patch)
-            patch=$((patch + 1))
-            ;;
-    esac
-
-    NEW_VERSION="$major.$minor.$patch"
-}
-
-# 从发布版本计算下一个快照版本
-calculate_next_snapshot_version() {
-    local release_version="$1"
-    local major minor patch
-    IFS='.' read -r major minor patch <<< "$release_version"
-    patch=$((patch + 1))
-    echo "$major.$minor.$patch-SNAPSHOT"
-}
-
-# 解析参数
-parse_args() {
-    # 1. Get current project version from pom.xml
-    printf "\n${COLOR_BLUE}Analyzing project version...${COLOR_RESET}\n"
-    CURRENT_VERSION=$(get_current_version)
-    if [ -z "$CURRENT_VERSION" ]; then
-        printf "${COLOR_RED}Error: Could not determine current project version from pom.xml.${COLOR_RESET}\n" >&2
-        exit 1
-    fi
-
-    local current_release_version
-    current_release_version=$(echo "$CURRENT_VERSION" | sed 's/-SNAPSHOT//')
-
-    # 2. Parse command line flags
-    local non_flag_args=()
-    while [[ $# -gt 0 ]]; do
-        case $1 in
-            -c|--changelog)
-                PERFORM_CHANGELOG=true
-                # Check if the next argument is a valid mode and not another flag
-                if [ -n "$2" ] && [[ "$2" != -* ]] && { [[ "$2" == "all" ]] || [[ "$2" == "latest" ]]; }; then
-                    CHANGELOG_MODE="$2"
-                    shift 2
-                else
-                    # Default to 'latest' if no valid mode is provided
-                    CHANGELOG_MODE="latest"
-                    shift 1
-                fi
-                ;;
-            -v|--version)
-                if [ -z "$2" ] || [[ "$2" == -* ]]; then
-                    printf "${COLOR_RED}Error: --version option requires an argument.${COLOR_RESET}\n" >&2
-                    usage
-                    exit 1
-                fi
-                SPECIFIC_VERSION=$2
-                shift 2
-                ;;
-            -t|--tag)
-                PERFORM_TAG=true
-                shift
-                ;;
-            -r|--release)
-                PERFORM_RELEASE=true
-                shift
-                ;;
-            -d|--deploy)
-                PERFORM_DEPLOY=true
-                shift
-                ;;
-            -P|--central)
-                PERFORM_CENTRAL_DEPLOY=true
-                shift
-                ;;
-            -g|--gh-pages)
-                PERFORM_GHPAGES_DEPLOY=true
-                shift
-                ;;
-            -n|--dry-run)
-                DRY_RUN=true
-                shift
-                ;;
-            -a|--allow-dirty)
-                ALLOW_DIRTY=true
-                shift
-                ;;
-            -h|--help)
-                usage
-                exit 0
-                ;;
-            -*)
-                printf "Unknown option: %s\n" "$1"
-                usage
-                exit 1
-                ;;
-            *)
-                non_flag_args+=("$1")
-                shift
-                ;;
-        esac
-    done
-
-    # Restore positional parameters
-    set -- "${non_flag_args[@]}"
-
-    # 3. Handle version specification (positional or from -v)
-    # Positional arguments (major, minor, patch)
-    if [ -n "$1" ]; then
-        if [ -n "$SPECIFIC_VERSION" ]; then
-            printf "${COLOR_RED}Error: You cannot specify a version type ('%s') and a specific version ('%s') at the same time.${COLOR_RESET}\n" "$1" "$SPECIFIC_VERSION" >&2
-            usage
-            exit 1
-        fi
-        VERSION_MODE="$1"
-        case $VERSION_MODE in
-            major|minor|patch)
-                NEW_VERSION=$(semver_increment "$current_release_version" "$VERSION_MODE")
-                ;;
-            *)
-                printf "${COLOR_RED}Error: Invalid version type specified: '%s'. Must be 'major', 'minor', or 'patch'.${COLOR_RESET}\n" "$VERSION_MODE" >&2
-                usage
-                exit 1
-                ;;
-        esac
-    elif [ -n "$SPECIFIC_VERSION" ]; then
-        # -v <version> was used
-        VERSION_MODE="custom"
-        NEW_VERSION="$SPECIFIC_VERSION"
-    fi
-
-    # Default case: if no version is specified, use the current snapshot version as the release version.
-    if [ -z "$VERSION_MODE" ] && [ -z "$SPECIFIC_VERSION" ]; then
-        if [[ ! "$CURRENT_VERSION" == *"-SNAPSHOT" ]]; then
-            printf "${COLOR_RED}Error: The current version %s is not a snapshot version.${COLOR_RESET}\n" "$CURRENT_VERSION"
-            printf "To release a non-snapshot version, you must specify the version type ('major', 'minor', 'patch') or a specific version number with -v.\n" >&2
-            exit 1
-        fi
-        VERSION_MODE="custom"
-        NEW_VERSION="$current_release_version"
-    fi
-
-    # 4. Final check: Ensure some version was set
-    if [ -z "$NEW_VERSION" ]; then
-        printf "${COLOR_RED}Error: No release version could be determined.${COLOR_RESET}\n" >&2
-        printf "You must specify a version type ('major', 'minor', 'patch'), a specific version ('-v X.Y.Z'), or be on a SNAPSHOT version.\n" >&2
-        usage
-        exit 1
-    fi
-
-    # 5. Calculate and log next snapshot version
-    NEXT_SNAPSHOT_VERSION="$(semver_increment "$NEW_VERSION" "patch")-SNAPSHOT"
-
-    printf "✅ Version analysis complete.\n"
-    printf "  - Current: %s\n" "$CURRENT_VERSION"
-    printf "  - Release: %s\n" "$NEW_VERSION"
-    printf "  - Next Snapshot: %s\n" "$NEXT_SNAPSHOT_VERSION"
-}
-
-# 删除本地和远程的 tag
-delete_tag() {
-    local version="$1"
-    local tag_name="v${version}"
-
-    printf "${COLOR_YELLOW}Attempting to delete tag '%s'...${COLOR_RESET}\n" "$tag_name"
-
-    # Delete local tag
-    if git tag -d "$tag_name" >/dev/null 2>&1; then
-        printf "  - Deleted local tag: %s\n" "$tag_name"
-    else
-        printf "${COLOR_YELLOW}Warning: Local tag '%s' not found or could not be deleted.${COLOR_RESET}\n" "$tag_name"
-    fi
-
-    # Delete remote tag
-    if git push --delete origin "$tag_name" >/dev/null 2>&1; then
-        printf "  - Deleted remote tag: %s\n" "$tag_name"
-    else
-        printf "${COLOR_YELLOW}Warning: Remote tag '%s' not found on origin or could not be deleted.${COLOR_RESET}\n" "$tag_name"
-    fi
-    printf "${COLOR_GREEN}Tag deletion process finished.${COLOR_RESET}\n"
-}
-
-# 获取当前 pom.xml 中的版本
->>>>>>> a398deb5
 get_current_version() {
     mvn -q help:evaluate -Dexpression=project.version -DforceStdout
 }
 
-<<<<<<< HEAD
 calculate_version() {
     local version_type="$1"
     local current_version="$2"
@@ -657,484 +332,8 @@
     "tag_name": "$tag_name",
     "description": "$description",
     "ref": "$CURRENT_BRANCH"
-=======
-# Increment a semantic version string (X.Y.Z)
-semver_increment() {
-    local version="$1"
-    local part_to_inc="$2"
-    local major minor patch
-
-    # Use parameter expansion to split the version string
-    major=${version%%.*}
-    version=${version#*.}
-    minor=${version%%.*}
-    patch=${version#*.}
-
-    case "$part_to_inc" in
-        major)
-            major=$((major + 1))
-            minor=0
-            patch=0
-            ;;
-        minor)
-            minor=$((minor + 1))
-            patch=0
-            ;;
-        patch)
-            patch=$((patch + 1))
-            ;;
-        *)
-            printf "Error: Invalid part to increment: %s\n" "$part_to_inc" >&2
-            exit 1
-            ;;
-    esac
-
-    echo "${major}.${minor}.${patch}"
-}
-
-# Deploy generated maven site to gh-pages branch
-deploy_to_gh_pages() {
-    printf "\n${COLOR_BLUE}Generating site...${COLOR_RESET}\n"
-    if ! execute "mvn -ntp -B -U -DskipTests site site:stage"; then
-        printf "${COLOR_RED}Error: Failed to generate maven site. Aborting gh-pages deployment.${COLOR_RESET}\n" >&2
-        return
-    fi
-    printf "✅ Site generated successfully.\n"
-
-    printf "\n${COLOR_BLUE}Deploying site to gh-pages branch...${COLOR_RESET}\n"
-
-    if [ "$REPO_TYPE" != "github" ]; then
-        printf "${COLOR_YELLOW}Warning: gh-pages deployment is only supported for GitHub repositories. Skipping.${COLOR_RESET}\n"
-        return
-    fi
-
-    local site_dir="target/site"
-    if [ ! -d "$site_dir" ]; then
-        printf "${COLOR_RED}Error: Site directory '%s' not found. Please ensure 'mvn site' ran successfully.${COLOR_RESET}\n" "$site_dir"
-        return
-    fi
-
-    local temp_dir
-    temp_dir=$(mktemp -d)
-    local repo_url
-    repo_url=$(git config --get remote.origin.url)
-
-    printf "Cloning repository into a temporary directory...\n"
-    if ! git clone "$repo_url" "$temp_dir"; then
-        printf "${COLOR_RED}Error: Failed to clone repository for gh-pages deployment.${COLOR_RESET}\n" >&2
-        rm -rf "$temp_dir"
-        return
-    fi
-
-    cd "$temp_dir" || exit
-
-    if git ls-remote --exit-code --heads origin gh-pages >/dev/null 2>&1; then
-        printf "Checking out existing 'gh-pages' branch...\n"
-        execute "git checkout gh-pages"
-    else
-        printf "Creating new 'gh-pages' branch...\n"
-        execute "git checkout --orphan gh-pages"
-        execute "git rm -rf ."
-    fi
-
-    printf "Cleaning the working directory and copying new site content...\n"
-    git rm -rf . >/dev/null 2>&1
-
-    if ! rsync -a --delete --exclude '.git' "${PROJECT_ROOT}/${site_dir}/" .; then
-        printf "${COLOR_RED}Error: Failed to copy site files with rsync.${COLOR_RESET}\n" >&2
-        cd "$PROJECT_ROOT"
-        rm -rf "$temp_dir"
-        return
-    fi
-
-    if git diff-index --quiet HEAD --; then
-        printf "Site content is unchanged. No new commit to 'gh-pages'.\n"
-    else
-        printf "Committing and pushing to 'gh-pages'...\n"
-        execute "git add ."
-        execute "git commit -m \"refactor: Update site for v${NEW_VERSION}\""
-        if ! execute "git push origin gh-pages"; then
-             printf "${COLOR_RED}Error: Failed to push to gh-pages branch.${COLOR_RESET}\n" >&2
-        else
-             printf "✅ Site deployed to gh-pages branch.\n"
-        fi
-    fi
-
-    cd "$PROJECT_ROOT" || exit
-    rm -rf "$temp_dir"
-    printf "Cleaned up temporary directory.\n"
-}
-
-# Interactively handle an existing Git tag
-handle_existing_tag() {
-    local tag_name="$1"
-    local location="$2" # "local" or "remote"
-    local answer
- 
-    read -p "Tag '${tag_name}' already exists on ${location}. Do you want to delete it and proceed? (Y/n) " answer
-    # Default to 'Y' if the user just presses Enter
-    answer=${answer:-Y}
-    if [[ "$answer" =~ ^[Yy]$ ]]; then
-        printf "Deleting ${location} tag '${tag_name}'...\n"
-        delete_tag "$NEW_VERSION"
-    else
-        printf "${COLOR_RED}Aborting release. Please handle the existing tag manually.${COLOR_RESET}\n"
-        exit 1
-    fi
-}
-
-# 检查 git 工作目录是否干净
-check_if_git_dirty() {
-    if [ "$ALLOW_DIRTY" = false ]; then
-        if ! git diff-index --quiet HEAD --; then
-            printf "${COLOR_RED}Error: Your working directory is not clean. Please commit or stash your changes.${COLOR_RESET}\n"
-            printf "You can use the -a or --allow-dirty flag to override this check.\n"
-            exit 1
-        fi
-        printf "${COLOR_GREEN}Git working directory is clean.${COLOR_RESET}\n"
-    else
-        printf "${COLOR_YELLOW}Warning: Running with a dirty working directory.${COLOR_RESET}\n"
-    fi
-}
-
-# 生成 changelog 内容
-generate_changelog_content() {
-    local latest_tag=""
-    if [ "$CHANGELOG_MODE" = "latest" ]; then
-        latest_tag=$(git describe --tags --abbrev=0 2>/dev/null)
-        if [ -z "$latest_tag" ]; then
-            printf "${COLOR_RED}Error: Changelog mode is 'latest' but no previous tags were found.${COLOR_RESET}\n" >&2
-            printf "Please use '-c all' to generate from all commits, or create a tag first.\n" >&2
-            exit 1
-        fi
-    fi
-
-    local changelog_content=""
-    local had_changes=false
-
-    # Two parallel arrays for bash compatibility
-    local C_TYPE_KEYS=("feat" "fix" "docs" "style" "refactor" "perf" "test" "build" "ci" "chore" "revert")
-    local C_TYPE_VALUES=("✨ Features" "🐛 Bug Fixes" "📝 Documentation" "🎨 Code Style" "🔨 Code Refactoring" "⚡️ Performance Improvements" "✅ Tests" "📦 Build System" "🤖 Continuous Integration" "🧹 Chores" "⏪ Reverts")
-
-    if [ -n "$latest_tag" ]; then
-        # Print status to stderr so it doesn't get captured by the command substitution
-        printf "📝 Generating changelog from commits since tag ${COLOR_YELLOW}%s${COLOR_RESET}...\n" "$latest_tag" >&2
-    else
-        printf "📝 Generating changelog from all commits.\n" >&2
-    fi
-
-    for i in "${!C_TYPE_KEYS[@]}"; do
-        local type_key="${C_TYPE_KEYS[$i]}"
-        local type_value="${C_TYPE_VALUES[$i]}"
-        local commits
-
-        if [ -n "$latest_tag" ]; then
-            commits=$(git log "${latest_tag}"..HEAD --pretty=format:"* %s (%h)" --grep="^${type_key}:")
-        else
-            commits=$(git log --pretty=format:"* %s (%h)" --grep="^${type_key}:")
-        fi
-
-        if [ -n "$commits" ]; then
-            had_changes=true
-            changelog_content="${changelog_content}\n### ${type_value}\n\n${commits}\n"
-        fi
-    done
-
-    echo -e "$changelog_content"
-}
-
-
-# 预检
-pre_flight_checks() {
-    printf "\n${COLOR_BLUE}Check env...${COLOR_RESET}\n"
-
-    # Step 1: Check if inside a git repository
-    if ! git rev-parse --is-inside-work-tree >/dev/null 2>&1; then
-        printf "${COLOR_RED}Error: This script must be run from a Git repository.${COLOR_RESET}\n" >&2
-        exit 1
-    fi
-    printf "✅ Verified running inside a Git repository.\n"
-
-    # Step 2: Get current branch and check for uncommitted changes
-    CURRENT_BRANCH=$(git rev-parse --abbrev-ref HEAD)
-    printf "Operating on branch: ${COLOR_YELLOW}%s${COLOR_RESET}\n" "$CURRENT_BRANCH"
-    check_if_git_dirty
-
-    # Step 3: Fetch all tags and changes from remote
-    printf "\n${COLOR_BLUE}Updating from remote repository...${COLOR_RESET}\n"
-    if ! git fetch --all --tags; then
-       printf "${COLOR_RED}Error: Failed to fetch from remote. Check your connection and repository URL.${COLOR_RESET}\n"
-       exit 1
-    fi
-    printf "✅ Successfully fetched from remote.\n"
-
-    # Step 4: Check if local branch is up-to-date
-    LOCAL_SHA=$(git rev-parse HEAD)
-    REMOTE_SHA=$(git rev-parse "origin/${CURRENT_BRANCH}" 2>/dev/null) # Assumes remote is 'origin'
-
-    if [ -z "$REMOTE_SHA" ]; then
-        printf "${COLOR_YELLOW}Warning: Could not determine remote branch for '%s'. Skipping 'up-to-date' check.${COLOR_RESET}\n" "$CURRENT_BRANCH"
-    else
-        BASE_SHA=$(git merge-base HEAD "origin/${CURRENT_BRANCH}")
-        if [ "$LOCAL_SHA" = "$REMOTE_SHA" ]; then
-            printf "✅ Local branch is up-to-date with remote.\n"
-        elif [ "$LOCAL_SHA" = "$BASE_SHA" ]; then
-            printf "${COLOR_RED}Error: Local branch '%s' is behind remote. Please pull the latest changes.${COLOR_RESET}\n" "$CURRENT_BRANCH"
-            exit 1
-        elif [ "$REMOTE_SHA" != "$BASE_SHA" ]; then
-             printf "${COLOR_RED}Error: Local branch '%s' has diverged from remote. Please rebase or merge.${COLOR_RESET}\n" "$CURRENT_BRANCH"
-             exit 1
-        fi
-    fi
-
-    # Step 5: Check if release tag already exists, only if we intend to tag
-    if [ "$PERFORM_TAG" = true ]; then
-      local tag_to_check="v${NEW_VERSION}"
-      printf "\n${COLOR_BLUE}Checking for existing tag '%s'...${COLOR_RESET}\n" "$tag_to_check"
-      # Check local tags
-      if git rev-parse "$tag_to_check" >/dev/null 2>&1; then
-          printf "${COLOR_YELLOW}Warning: Tag '%s' already exists locally.${COLOR_RESET}\n" "$tag_to_check"
-          handle_existing_tag "$tag_to_check"
-      fi
-
-      # Check remote tags
-      if git ls-remote --tags origin | grep -q "refs/tags/${tag_to_check}$"; then
-          printf "${COLOR_YELLOW}Warning: Tag '%s' already exists on remote 'origin'.${COLOR_RESET}\n" "$tag_to_check"
-          handle_existing_tag "$tag_to_check" "remote"
-      fi
-      printf "✅ Tag '%s' does not exist locally or on remote 'origin'.\n" "$tag_to_check"
-    fi
-
-    # Step 6: Check for necessary commands and determine repo type if releasing
-    if [ "$PERFORM_RELEASE" = true ] || [ "$PERFORM_DEPLOY" = true ] || [ "$PERFORM_GHPAGES_DEPLOY" = true ]; then
-        local repo_url
-        repo_url=$(git config --get remote.origin.url)
-        if [[ $repo_url == *github.com* ]]; then
-            REPO_TYPE="github"
-        elif [[ $repo_url == *gitlab* ]]; then
-            REPO_TYPE="gitlab"
-            if [[ $repo_url == git@* ]]; then
-                REPO_HOST=$(echo "$repo_url" | cut -d'@' -f2 | cut -d':' -f1)
-                GITLAB_PROJECT_PATH_ENCODED=$(echo "$repo_url" | cut -d':' -f2 | sed 's/\.git$//' | sed 's/\//%2F/g')
-            elif [[ $repo_url == https://* ]]; then
-                REPO_HOST=$(echo "$repo_url" | cut -d'/' -f3)
-                GITLAB_PROJECT_PATH_ENCODED=$(echo "$repo_url" | cut -d'/' -f4- | sed 's/\.git$//' | sed 's/\//%2F/g')
-            fi
-        else
-            printf "${COLOR_YELLOW}Warning: Could not determine repository type from URL. Release creation may fail.${COLOR_RESET}\n"
-        fi
-
-        if [ "$PERFORM_GHPAGES_DEPLOY" = true ]; then
-            if ! command -v rsync &> /dev/null; then
-                printf "${COLOR_RED}Error: 'rsync' is required for deploying to gh-pages but is not found.${COLOR_RESET}\n"
-                exit 1
-            fi
-            printf "✅ Command 'rsync' is available.\n"
-
-            if [ "$REPO_TYPE" != "github" ]; then
-                printf "${COLOR_YELLOW}Warning: --gh-pages is specified, but this does not appear to be a GitHub repository. This step will be skipped.${COLOR_RESET}\n"
-            fi
-        fi
-        if [ "$PERFORM_RELEASE" = true ]; then
-            if [ "$REPO_TYPE" = "github" ]; then
-                if ! command -v gh &> /dev/null; then
-                    printf "${COLOR_RED}Error: GitHub CLI 'gh' not found, but is required for creating a GitHub release.${COLOR_RESET}\n" >&2
-                    exit 1
-                fi
-                printf "✅ Command 'gh' is available.\n"
-            elif [ "$REPO_TYPE" = "gitlab" ]; then
-                if ! command -v curl &> /dev/null || ! command -v jq &> /dev/null; then
-                    printf "${COLOR_RED}Error: 'curl' and 'jq' are required for creating a GitLab release.${COLOR_RESET}\n" >&2
-                    exit 1
-                fi
-                if [ -z "$GITLAB_TOKEN" ]; then
-                    printf "${COLOR_RED}Error: GITLAB_TOKEN environment variable is not set.${COLOR_RESET}\n" >&2
-                    exit 1
-                fi
-                printf "✅ Commands 'curl', 'jq', and GITLAB_TOKEN are available.\n"
-            fi
-        fi
-    fi
-}
-
-# -- 变更日志生成核心函数 --
-_generate_changelog_for_range() {
-    local commit_range="$1"
-    local sections=()
-
-    local COMMITS
-    COMMITS=$(git log "$commit_range" --pretty=format:"- %s" --reverse | grep -vE "^- (\[CI Skip\]|Merge|\[maven-release-plugin\])" || true)
-
-    if [ -z "$COMMITS" ]; then
-        return
-    fi
-
-    for i in "${!C_TYPE_KEYS[@]}"; do
-        local type="${C_TYPE_KEYS[$i]}"
-        local MATCHING_COMMITS
-        MATCHING_COMMITS=$(echo "$COMMITS" | grep -i "^- ${type}\(([^)]*)\)\?:" || true)
-        if [ -n "$MATCHING_COMMITS" ]; then
-            local section_content
-            section_content=$(printf "### %s\n\n%s" "${C_TYPE_VALUES[$i]}" "$MATCHING_COMMITS")
-            sections+=("$section_content")
-        fi
-    done
-
-    if [ ${#sections[@]} -gt 0 ]; then
-        # Add a leading newline for proper spacing within the full file
-        printf "\n"
-        
-        for i in "${!sections[@]}"; do
-            printf "%s" "${sections[$i]}"
-            if [ $i -lt $((${#sections[@]} - 1)) ]; then
-                printf "\n\n"
-            fi
-        done
-
-        printf "\n"
-    fi
-}
-
-# 生成完整的变更日志 (用于 --changelog 标志)
-generate_full_changelog() {
-    local mode="$1" # 'all' or 'latest'
-    local TAGS
-    TAGS=$(git tag --sort=-v:refname)
-    local RELEASES
-
-    RELEASES=("HEAD")
-    if [ "$mode" == "all" ]; then
-        RELEASES+=(${TAGS})
-    fi
-
-    for i in $(seq 0 $((${#RELEASES[@]} - 1))); do
-        local CURRENT_REF="${RELEASES[$i]}"
-        local PREV_REF
-
-        if [ $i -lt $((${#RELEASES[@]} - 1)) ]; then
-            PREV_REF=${RELEASES[$i+1]}
-        else
-            PREV_REF=$(git rev-list --max-parents=0 HEAD 2>/dev/null || echo "")
-        fi
-
-        local VERSION DATE COMMIT_RANGE
-        if [ "$CURRENT_REF" == "HEAD" ]; then
-            VERSION="$(get_current_version | sed 's/-SNAPSHOT//') (Unreleased)"
-            DATE=$(date +%Y-%m-%d)
-            COMMIT_RANGE="${PREV_REF}..HEAD"
-        else
-            VERSION=$(echo "$CURRENT_REF" | sed 's/^v//')
-            DATE=$(git log -1 --format=%cs "$CURRENT_REF")
-            COMMIT_RANGE="${PREV_REF}..${CURRENT_REF}"
-        fi
-        
-        local changelog_part
-        changelog_part=$(_generate_changelog_for_range "$COMMIT_RANGE")
-
-        if [ -n "$changelog_part" ]; then
-            printf "## [%s] - %s\n" "$VERSION" "$DATE"
-            echo "$changelog_part"
-        fi
-    done
-}
-
-# 打印发布计划并请求用户确认
-confirm_plan() {
-    printf "\n${COLOR_BLUE}Confirm Release Plan...${COLOR_RESET}\n"
-
-    local changelog_status="No"
-    if [ "$PERFORM_CHANGELOG" = true ]; then
-        changelog_status="Yes ($CHANGELOG_MODE)"
-    fi
-
-    local tag_status="No"
-    if [ "$PERFORM_TAG" = true ]; then
-        tag_status="Yes (v${NEW_VERSION})"
-    fi
-
-    local release_status="No"
-    if [ "$PERFORM_RELEASE" = true ]; then
-        local repo_type_display="GitLab/GitHub" # Fallback
-        if [ -n "$REPO_TYPE" ]; then
-            repo_type_display=$(tr '[:lower:]' '[:upper:]' <<< "${REPO_TYPE:0:1}")${REPO_TYPE:1}
-        fi
-        release_status="Yes (${repo_type_display})"
-    fi
-
-    local deploy_status="No"
-    if [ "$PERFORM_DEPLOY" = true ]; then
-        if [ "$PERFORM_CENTRAL_DEPLOY" = true ]; then
-            deploy_status="Yes (Central)"
-        else
-            deploy_status="Yes (Local)"
-        fi
-    fi
-
-    local ghp_status="No"
-    if [ "$PERFORM_GHPAGES_DEPLOY" = true ]; then
-        ghp_status="Yes (GitHub Pages)"
-    fi
-
-    # --- Print plan ---
-    printf "${COLOR_BOLD}------- Release Plan -------${COLOR_RESET}\n"
-    printf "This script will perform the following actions based on your input:\n"
-    local label_width=32
-    printf "  - %-${label_width}s: %s\n" "Current Project Version" "$CURRENT_VERSION"
-    printf "  - %-${label_width}s: %s (%s)\n" "New Release Version" "${NEW_VERSION}" "$VERSION_MODE"
-    printf "  - %-${label_width}s: %s\n" "Next Snapshot Version" "${NEXT_SNAPSHOT_VERSION}"
-    printf "  - %-${label_width}s: %s\n" "Update CHANGELOG.md" "$changelog_status"
-    printf "  - %-${label_width}s: %s\n" "Create git tag" "$tag_status"
-    printf "  - %-${label_width}s: %s\n" "Create Release" "$release_status"
-    printf "  - %-${label_width}s: %s\n" "Deploy artifacts to Repository" "$deploy_status"
-    if [ "$REPO_TYPE" = "github" ]; then
-      printf "  - %-${label_width}s: %s\n" "Deploy site to gh-pages" "$ghp_status"
-    fi
-
-    if [ "$DRY_RUN" = true ]; then
-        printf "\n${COLOR_YELLOW_BG}${COLOR_BLACK} DRY RUN MODE - NO CHANGES WILL BE MADE ${COLOR_RESET}\n"
-        return
-    fi
-  
-    read -p "Do you want to proceed with this release plan? [Y/n]: " -r choice
-    # Default to 'Y' if the user just presses Enter
-    choice=${choice:-Y}
-    if [[ ! "$choice" =~ ^[Yy]$ ]]; then
-        printf "${COLOR_RED}Release aborted by user.${COLOR_RESET}\n"
-        exit 1
-    fi
-  
-    printf "${COLOR_GREEN}✅ Release plan confirmed. Starting release process...${COLOR_RESET}\n"
->>>>>>> a398deb5
-}
-
-# 更新 CHANGELOG.md 文件
-update_changelog() {
-    printf "\n${COLOR_BLUE}Updating CHANGELOG.md...${COLOR_RESET}\n"
-    local changelog_file="CHANGELOG.md"
-    local release_header="## [${NEW_VERSION}] - $(date +'%Y-%m-%d')"
-
-    # Check if the changelog entry for this version already exists
-    if [ -f "$changelog_file" ] && grep -q -F "[${NEW_VERSION}]" "$changelog_file"; then
-        printf "${COLOR_YELLOW}Warning: Changelog entry for version %s already exists. Skipping update.${COLOR_RESET}\n" "$NEW_VERSION"
-        return
-    fi
-
-    local new_content
-    new_content=$(generate_changelog_content)
-
-    if [ ! -f "$changelog_file" ]; then
-        printf "File %s not found. Creating a new one with a default header.\n" "$changelog_file"
-        # Using cat with a quoted EOF to prevent any variable expansion inside the heredoc
-        cat > "$changelog_file" <<'EOF'
-# Changelog
-
-All notable changes to this project will be documented in this file.
-
-The format is based on [Keep a Changelog](https://keepachangelog.com/en/1.0.0/),
-and this project adheres to [Semantic Versioning](https://semver.org/spec/v2.0.0.html).
-
+}
 EOF
-<<<<<<< HEAD
 )
 
     local api_url="https://${GITLAB_HOST}/api/v4/projects/${GITLAB_PROJECT_ID}/releases"
@@ -1229,7 +428,6 @@
     [[ ! "$choice" =~ ^[Yy]$ ]] && { log error "Aborted by user"; exit 1; }
 }
 
-# === ARGUMENT PARSING ===
 parse_args() {
     echo
     CURRENT_VERSION=$(get_current_version)
@@ -1361,241 +559,4 @@
 # Bash version check
 [[ -z "$BASH_VERSION" ]] && { echo "Error: This script must be run with Bash, not sh." >&2; exit 1; }
 
-=======
-        # Now append the new version's content
-        printf "\n%s\n%s\n" "$release_header" "$new_content" >> "$changelog_file"
-        printf "✅ Changelog created and updated successfully.\n"
-        return
-    fi
-
-    # Read the existing file and insert the new content after line 7
-    local temp_file
-    temp_file=$(mktemp)
-    
-    # Write the first 7 lines to the temp file
-    head -n 7 "$changelog_file" > "$temp_file"
-    
-    # Append the new header and content
-    printf "\n%s\n%s" "$release_header" "$new_content" >> "$temp_file"
-    
-    # Append the rest of the original file
-    tail -n +8 "$changelog_file" >> "$temp_file"
-    
-    # Overwrite the original file
-    mv "$temp_file" "$changelog_file"
-
-    printf "✅ Changelog updated successfully.\n"
-}
-
-# --- Command Functions ---
-
-commit_and_tag() {
-    printf "\n${COLOR_BLUE}Committing release version and tagging...${COLOR_RESET}\n"
-    local commit_message="release: v${NEW_VERSION}"
-
-    # Always set the new version in pom files
-    execute "mvn versions:set -DnewVersion=${NEW_VERSION} -DgenerateBackupPoms=false"
-
-    # Add all changed files (pom.xml and possibly CHANGELOG.md)
-    execute "git add ."
-
-    # Commit only if there are staged changes
-    if ! git diff-index --quiet --cached HEAD --; then
-        execute "git commit -m \"refactor: ${commit_message}\""
-    else
-        printf "${COLOR_YELLOW}Warning: No changes to commit for release version.${COLOR_RESET}\n"
-    fi
-
-    if [ "$PERFORM_TAG" = true ]; then
-        execute "git tag -a \"v${NEW_VERSION}\" -m \"Release v${NEW_VERSION}\""
-        execute "git push --tags"
-    fi
-}
-
-build_and_deploy() {
-    printf "\n${COLOR_BLUE}Building artifacts...${COLOR_RESET}\n"
-    local mvn_command="mvn -ntp -B -U -DskipTests clean install"
-    if [ "$PERFORM_DEPLOY" = true ]; then
-        mvn_command="${mvn_command} deploy"
-    fi
-
-    if [ "$PERFORM_CENTRAL_DEPLOY" = true ]; then
-        execute "${mvn_command} -Prelease"
-    else
-        execute "${mvn_command}"
-    fi
-}
-
-find_release_artifacts() {
-    # Search for release assets in any 'target' directory within the project.
-    # This correctly handles multi-module Maven projects.
-    # We specifically look for .jar, .asc, and pom.xml files.
-    # We exclude source and javadoc jars, and files from maven-archiver/surefire-reports.
-    find . -path '*/target/*' -type f \( -name "*.jar" -o -name "*.asc" -o -name "pom.xml" \)
-}
-
-create_release() {
-    printf "\n${COLOR_BLUE}Creating Release...${COLOR_RESET}\n"
-
-    local tag_name="v${NEW_VERSION}"
-    local changelog_for_release
-    changelog_for_release=$(generate_changelog_content)
-
-    local artifacts=()
-    if [ -d "target" ]; then
-        mapfile -t artifacts < <(find_release_artifacts)
-    fi
-
-    if [ "$REPO_TYPE" = "gitlab" ]; then
-        if [ ${#artifacts[@]} -gt 0 ]; then
-            printf "Uploading ${#artifacts[@]} artifact(s) to GitLab project to generate links...\n"
-            local asset_links_markdown="\n\n### Assets\n"
-            local has_assets=false
-            local upload_url="https://${REPO_HOST}/api/v4/projects/${GITLAB_PROJECT_PATH_ENCODED}/uploads"
-
-            for artifact in "${artifacts[@]}"; do
-                printf "  - Uploading %s...\n" "$artifact"
-                
-                local upload_response
-                upload_response=$(curl -s -w "\n%{http_code}" --request POST \
-                    --header "PRIVATE-TOKEN: ${GITLAB_TOKEN}" \
-                    --form "file=@${artifact}" \
-                    "$upload_url")
-                
-                local upload_http_body
-                upload_http_body=$(echo "$upload_response" | sed '$d')
-                local upload_http_status
-                upload_http_status=$(echo "$upload_response" | tail -n1)
-
-                if [ "$upload_http_status" -eq 201 ]; then
-                    local markdown_link
-                    markdown_link=$(echo "$upload_http_body" | jq -r '.markdown')
-                    asset_links_markdown+="- ${markdown_link}\n"
-                    has_assets=true
-                    printf "    ${COLOR_GREEN}Success.${COLOR_RESET}\n"
-                else
-                    printf "    ${COLOR_RED}Error: Failed to upload artifact %s. Status: %s\nBody: %s${COLOR_RESET}\n" "$artifact" "$upload_http_status" "$upload_http_body"
-                fi
-            done
-
-            if [ "$has_assets" = true ]; then
-                changelog_for_release+="${asset_links_markdown}"
-            fi
-        fi
-
-        local api_url="https://${REPO_HOST}/api/v4/projects/${GITLAB_PROJECT_PATH_ENCODED}/releases"
-        local json_payload
-        json_payload=$(jq -n \
-            --arg name "${tag_name}" \
-            --arg tag_name "${tag_name}" \
-            --arg description "$changelog_for_release" \
-            --arg ref "${tag_name}" \
-            '{name: $name, tag_name: $tag_name, description: $description, ref: $ref}')
-
-        printf "✅ Creating GitLab release for tag %s...\n" "$tag_name"
-        
-        local http_response
-        http_response=$(curl -s -w "\n%{http_code}" --request POST --header "PRIVATE-TOKEN: ${GITLAB_TOKEN}" \
-            --header "Content-Type: application/json" --data "$json_payload" "$api_url")
-        
-        local http_body
-        http_body=$(echo "$http_response" | sed '$d')
-        local http_status
-        http_status=$(echo "$http_response" | tail -n1)
-
-        if [ "$http_status" -ge 200 ] && [ "$http_status" -lt 300 ]; then
-            printf "${COLOR_GREEN}Successfully created GitLab release.${COLOR_RESET}\n"
-        else
-            printf "${COLOR_RED}Error: Failed to create GitLab release. Status: %s\nBody: %s${COLOR_RESET}\n" "$http_status" "$http_body"
-            exit 1
-        fi
-
-    elif [ "$REPO_TYPE" = "github" ]; then
-        printf "✅ Creating GitHub release for tag %s...\n" "$tag_name"
-        
-        # Use a temporary file for the changelog to pass to gh, avoiding issues with special characters and command length
-        local changelog_tmp_file
-        changelog_tmp_file=$(mktemp)
-        printf "%s" "$changelog_for_release" > "$changelog_tmp_file"
-
-        local gh_command="gh release create \"$tag_name\" --title \"${tag_name}\" --notes-file \"$changelog_tmp_file\""
-
-        if [ ${#artifacts[@]} -gt 0 ]; then
-            printf "Attaching ${#artifacts[@]} artifact(s)...\n"
-            # Append artifact paths, quoting them for safety since execute uses eval
-            for artifact in "${artifacts[@]}"; do
-                gh_command+=" '$artifact'"
-            done
-        else
-            printf "${COLOR_YELLOW}Warning: No release artifacts found to upload.${COLOR_RESET}\n"
-        fi
-        
-        execute "$gh_command"
-        rm "$changelog_tmp_file"
-    else
-        printf "${COLOR_YELLOW}Warning: Skipping release creation. Unsupported repository type: '%s'.${COLOR_RESET}\n" "$REPO_TYPE"
-    fi
-}
-
-set_to_next_snapshot() {
-    printf "\n${COLOR_BLUE}Setting version to next snapshot...${COLOR_RESET}\n"
-    execute "mvn versions:set -DnewVersion=${NEXT_SNAPSHOT_VERSION} -DgenerateBackupPoms=false"
-    execute "git add ."
-    if ! git diff-index --quiet HEAD --; then
-        execute "git commit -m \"refactor: Prepare for next development iteration\""
-    else
-        printf "${COLOR_YELLOW}Warning: No changes to commit for next snapshot version.${COLOR_RESET}\n"
-    fi
-}
-
-push_final_changes() {
-    printf "\n${COLOR_BLUE}Pushing branch to origin...${COLOR_RESET}\n"
-    if [ "$PERFORM_TAG" = true ]; then
-        printf "Pushing branch '%s' and tag 'v%s' atomically.\n" "$CURRENT_BRANCH" "$NEW_VERSION"
-        execute "git push --atomic origin ${CURRENT_BRANCH} v${NEW_VERSION}"
-    else
-        printf "Pushing branch '%s'.\n" "$CURRENT_BRANCH"
-        execute "git push origin ${CURRENT_BRANCH}"
-    fi
-}
-
-# --- Main Execution ---
-
-main() {
-    trap cleanup EXIT
- 
-    # Ensure we are in a git repository root
-    if ! git rev-parse --is-inside-work-tree > /dev/null 2>&1; then
-        printf "${COLOR_RED}Error: This script must be run from the root of a Git repository.${COLOR_RESET}\n" >&2
-        exit 1
-    fi
-    PROJECT_ROOT=$(git rev-parse --show-toplevel)
-    cd "$PROJECT_ROOT" || exit 1
- 
-    parse_args "$@"
-    pre_flight_checks
-    confirm_plan
- 
-    if [ "$PERFORM_CHANGELOG" = true ] && [ ! -f "CHANGELOG.md" ]; then
-        update_changelog
-    fi
- 
-    commit_and_tag
-    build_and_deploy
-    set_to_next_snapshot
-    push_final_changes
- 
-    if [ "$PERFORM_RELEASE" = true ]; then
-        create_release
-    fi
- 
-    if [ "$PERFORM_GHPAGES_DEPLOY" = true ]; then
-        deploy_gh_pages
-    fi
-
-    printf "\n${COLOR_GREEN}✅ Release process completed successfully!${COLOR_RESET}\n"
-}
-
-# --- Script Entrypoint ---
->>>>>>> a398deb5
 main "$@"